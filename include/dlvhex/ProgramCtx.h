/* dlvhex -- Answer-Set Programming with external interfaces.
 * Copyright (C) 2005, 2006, 2007 Roman Schindlauer
 * Copyright (C) 2006, 2007, 2008, 2009, 2010 Thomas Krennwallner
 * Copyright (C) 2009, 2010 Peter Schüller
 * 
 * This file is part of dlvhex.
 *
 * dlvhex is free software; you can redistribute it and/or modify it
 * under the terms of the GNU Lesser General Public License as
 * published by the Free Software Foundation; either version 2.1 of
 * the License, or (at your option) any later version.
 *
 * dlvhex is distributed in the hope that it will be useful, but
 * WITHOUT ANY WARRANTY; without even the implied warranty of
 * MERCHANTABILITY or FITNESS FOR A PARTICULAR PURPOSE.  See the GNU
 * Lesser General Public License for more details.
 *
 * You should have received a copy of the GNU Lesser General Public
 * License along with dlvhex; if not, write to the Free Software
 * Foundation, Inc., 51 Franklin St, Fifth Floor, Boston, MA
 * 02110-1301 USA.
 */


/**
 * @file ProgramCtx.h
 * @author Thomas Krennwallner
 * @date
 *
 * @brief Program context
 *
 */


#if !defined(_DLVHEX_PROGRAMCTX_H)
#define _DLVHEX_PROGRAMCTX_H

#include "dlvhex/PlatformDefinitions.h"
<<<<<<< HEAD
#include "dlvhex/ID.hpp"
#include "dlvhex/TermTable.hpp"
#include "dlvhex/PredicateTable.hpp"
#include "dlvhex/OrdinaryAtomTable.hpp"
#include "dlvhex/BuiltinAtomTable.hpp"
#include "dlvhex/AggregateAtomTable.hpp"
#include "dlvhex/ExternalAtomTable.hpp"
#include "dlvhex/ModuleAtomTable.hpp"
#include "dlvhex/RuleTable.hpp"
#include "dlvhex/ASPSolverManager.h"
#include "dlvhex/Interpretation.hpp"
#include "dlvhex/ModuleTable.hpp"
=======
#include "dlvhex/fwd.hpp"
#include "dlvhex/Configuration.hpp"
#include "dlvhex/ASPSolverManager.h"
#include "dlvhex/Interpretation.hpp"
#include "dlvhex/PluginContainer.h"
#include "dlvhex/InputProvider.hpp"
#include "dlvhex/FinalEvalGraph.hpp"
>>>>>>> 0b6d6f80

#include <boost/shared_ptr.hpp>
//#include <boost/bimap/bimap.hpp>
//#include <boost/bimap/set_of.hpp>
//#include <boost/bind.hpp>

#include <vector>
#include <string>
#include <iosfwd>

DLVHEX_NAMESPACE_BEGIN

// forward declarations
class Program;
class AtomSet;
<<<<<<< HEAD
class NodeGraph;
class DependencyGraph;
class Process;
class ResultContainer;
class OutputBuilder;
class State;

typedef boost::bimaps::bimap<
  boost::bimaps::set_of<std::string>,
  boost::bimaps::set_of<std::string> > NamespaceTable;

/**
 * @brief Registry for entities used in programs as IDs (collection of symbol tables)
 */
struct Registry:
  public ostream_printable<Registry>
{
  TermTable terms;
  PredicateTable preds;
  // ordinary ground atoms
  OrdinaryAtomTable ogatoms;
  // ordinary nonground atoms
  OrdinaryAtomTable onatoms;
  BuiltinAtomTable batoms;
  AggregateAtomTable aatoms;
  ExternalAtomTable eatoms;
  ModuleAtomTable matoms;
  RuleTable rules;
  NamespaceTable namespaces;
  ModuleTable moduleTable;

	#if 0
	
	// this can be done later, for now we can use hashtables and forget this more efficient method

	//
	// "address range" concept
	//
	// from IDKind we obtain integers starting at zero,
	// for each distinct table a separate integer
	// this way we can create efficient mappings from IDs of various kinds to use mapKindToAddressRange() method
	// e.g., for looking up vertices in dependency graph by ID
	//   -> first lookup O(1) by IDKind, then lookup vertex in O(1) by address in vector
	//   -> vector storage with no useless storage allocation (one vector for each address range)
	enum AddressRange
	{
		ARTERM = 0,
		AROATOM,
		ARONATOM,
		ARBATOM,
		ARAATOM,
		AREATOM,
		ARRULE,
		AR_COUNT // this must stay the last entry
	};
	static inline AddressRange mapKindToAddressRange(IDKind kind);
	static inline AddressRange maxAddressRange() { return AR_COUNT; }
	#endif

  virtual std::ostream& print(std::ostream& o) const;
  // lookup ground or nonground ordinary atoms (ID specifies this)
  const OrdinaryAtom& lookupOrdinaryAtom(ID id) const;
};
=======
>>>>>>> 0b6d6f80

//class Process;
//class ResultContainer;
//class OutputBuilder;
class State;
typedef boost::shared_ptr<State> StatePtr;

/**
 * @brief Program context class.
 *
 * A facade/state context for the subcomponents of dlvhex.
 */
class DLVHEX_EXPORT ProgramCtx
{
public:
	// previously globals
	Configuration config;

  RegistryPtr registry() const
    { return _registry; }
	PluginContainerPtr pluginContainer() const
    { return _pluginContainer; }

  // must be setup together
  // pluginContainer must be associated to registry
  void setupRegistryPluginContainer(
      RegistryPtr registry, PluginContainerPtr pluginContainer=PluginContainerPtr());

  ASPSolverManager::SoftwareConfigurationPtr aspsoftware;

	// program input provider (if a converter is used, the converter consumes this
	// input and replaces it by another input)
	InputProviderPtr inputProvider;

  // ModuleHeaderTable mHT;

  // idb 
  // Tuple idb; // should be without this one
  std::vector<Tuple> idbList;

  // edb 
  // Interpretation::Ptr edb; // should be without this one
  std::vector<Interpretation::Ptr> edbList;

  // typedef std::vector<int> intList;
  // std::vector<intList> inputList;
  std::vector<Tuple> inputList;

  // maxint setting, this is ID_FAIL if it is not specified, an integer term otherwise
  uint32_t maxint;


  // TODO: add visibility policy (as in clasp)

  // TODO: loaded external atoms

  // TODO: everything required for executing plain HEX programs (no rewriting involved)

  DependencyGraphPtr depgraph;
  ComponentGraphPtr compgraph;
  FinalEvalGraphPtr evalgraph;
  // ModelGraphPtr modelgraph;
  // ModelBuilderPtr modelbuilder;
  // ModelCallbackPtr modelcallback;
  // FinalizeCallbackPtr finalizecallback;

  StatePtr state;

// protected:
//  friend class State;

  void
  changeState(const boost::shared_ptr<State>&);


 public:
  ProgramCtx();

  virtual
  ~ProgramCtx();

<<<<<<< HEAD
=======
  #if 0

>>>>>>> 0b6d6f80
  void
  setPluginContainer(PluginContainer*);

  PluginContainer*
  getPluginContainer() const;
  

  void
  addPlugins(const std::vector<PluginInterface*>&);

  std::vector<PluginInterface*>*
  getPlugins() const;


  Program*
  getIDB() const;

  AtomSet*
  getEDB() const;


  NodeGraph*
  getNodeGraph() const;

  void
  setNodeGraph(NodeGraph*);

  DependencyGraph*
  getDependencyGraph() const;

  void
  setDependencyGraph(DependencyGraph*);
	#endif

  ASPSolverManager::SoftwareConfigurationPtr
  getASPSoftware() const;

  void
  setASPSoftware(ASPSolverManager::SoftwareConfigurationPtr);

	#if 0
  ResultContainer*
  getResultContainer() const;

  void
  setResultContainer(ResultContainer*);


  OutputBuilder*
  getOutputBuilder() const;

  void
  setOutputBuilder(OutputBuilder*);
	#endif


  //
  // state processing
  //

  void showPlugins();
  void convert();
  void parse();
  void rewriteEDBIDB();
	void optimizeEDBDependencyGraph();
	void createComponentGraph();
	void createEvalGraph();
  void configureModelBuilder();
  void createDependencyGraph();
  void safetyCheck();
  void strongSafetyCheck();
  void evaluate();
  void postProcess();

protected:
  // symbol storage of this program context
  // (this is a shared ptr because we might want
  // to have multiple program contexts sharing the same registry)
  RegistryPtr _registry;

	// plugin container (this must be initialized with above registry!)
	PluginContainerPtr _pluginContainer;
};

DLVHEX_NAMESPACE_END

#endif /* _DLVHEX_PROGRAMCTX_H */

/* vim: set noet sw=4 ts=4 tw=80: */


// Local Variables:
// mode: C++
// End:<|MERGE_RESOLUTION|>--- conflicted
+++ resolved
@@ -36,20 +36,6 @@
 #define _DLVHEX_PROGRAMCTX_H
 
 #include "dlvhex/PlatformDefinitions.h"
-<<<<<<< HEAD
-#include "dlvhex/ID.hpp"
-#include "dlvhex/TermTable.hpp"
-#include "dlvhex/PredicateTable.hpp"
-#include "dlvhex/OrdinaryAtomTable.hpp"
-#include "dlvhex/BuiltinAtomTable.hpp"
-#include "dlvhex/AggregateAtomTable.hpp"
-#include "dlvhex/ExternalAtomTable.hpp"
-#include "dlvhex/ModuleAtomTable.hpp"
-#include "dlvhex/RuleTable.hpp"
-#include "dlvhex/ASPSolverManager.h"
-#include "dlvhex/Interpretation.hpp"
-#include "dlvhex/ModuleTable.hpp"
-=======
 #include "dlvhex/fwd.hpp"
 #include "dlvhex/Configuration.hpp"
 #include "dlvhex/ASPSolverManager.h"
@@ -57,7 +43,6 @@
 #include "dlvhex/PluginContainer.h"
 #include "dlvhex/InputProvider.hpp"
 #include "dlvhex/FinalEvalGraph.hpp"
->>>>>>> 0b6d6f80
 
 #include <boost/shared_ptr.hpp>
 //#include <boost/bimap/bimap.hpp>
@@ -71,74 +56,10 @@
 DLVHEX_NAMESPACE_BEGIN
 
 // forward declarations
+// class PluginContainer;
+// class Configuration;
 class Program;
 class AtomSet;
-<<<<<<< HEAD
-class NodeGraph;
-class DependencyGraph;
-class Process;
-class ResultContainer;
-class OutputBuilder;
-class State;
-
-typedef boost::bimaps::bimap<
-  boost::bimaps::set_of<std::string>,
-  boost::bimaps::set_of<std::string> > NamespaceTable;
-
-/**
- * @brief Registry for entities used in programs as IDs (collection of symbol tables)
- */
-struct Registry:
-  public ostream_printable<Registry>
-{
-  TermTable terms;
-  PredicateTable preds;
-  // ordinary ground atoms
-  OrdinaryAtomTable ogatoms;
-  // ordinary nonground atoms
-  OrdinaryAtomTable onatoms;
-  BuiltinAtomTable batoms;
-  AggregateAtomTable aatoms;
-  ExternalAtomTable eatoms;
-  ModuleAtomTable matoms;
-  RuleTable rules;
-  NamespaceTable namespaces;
-  ModuleTable moduleTable;
-
-	#if 0
-	
-	// this can be done later, for now we can use hashtables and forget this more efficient method
-
-	//
-	// "address range" concept
-	//
-	// from IDKind we obtain integers starting at zero,
-	// for each distinct table a separate integer
-	// this way we can create efficient mappings from IDs of various kinds to use mapKindToAddressRange() method
-	// e.g., for looking up vertices in dependency graph by ID
-	//   -> first lookup O(1) by IDKind, then lookup vertex in O(1) by address in vector
-	//   -> vector storage with no useless storage allocation (one vector for each address range)
-	enum AddressRange
-	{
-		ARTERM = 0,
-		AROATOM,
-		ARONATOM,
-		ARBATOM,
-		ARAATOM,
-		AREATOM,
-		ARRULE,
-		AR_COUNT // this must stay the last entry
-	};
-	static inline AddressRange mapKindToAddressRange(IDKind kind);
-	static inline AddressRange maxAddressRange() { return AR_COUNT; }
-	#endif
-
-  virtual std::ostream& print(std::ostream& o) const;
-  // lookup ground or nonground ordinary atoms (ID specifies this)
-  const OrdinaryAtom& lookupOrdinaryAtom(ID id) const;
-};
-=======
->>>>>>> 0b6d6f80
 
 //class Process;
 //class ResultContainer;
@@ -220,11 +141,8 @@
   virtual
   ~ProgramCtx();
 
-<<<<<<< HEAD
-=======
-  #if 0
-
->>>>>>> 0b6d6f80
+#if 0  
+
   void
   setPluginContainer(PluginContainer*);
 
