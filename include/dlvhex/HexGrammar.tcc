/* dlvhex -- Answer-Set Programming with external interfaces.
 * Copyright (C) 2005, 2006, 2007 Roman Schindlauer
 * Copyright (C) 2006, 2007, 2008, 2009, 2010 Thomas Krennwallner
 * Copyright (C) 2009, 2010 Peter Schüller
 * 
 * This file is part of dlvhex.
 *
 * dlvhex is free software; you can redistribute it and/or modify it
 * under the terms of the GNU Lesser General Public License as
 * published by the Free Software Foundation; either version 2.1 of
 * the License, or (at your option) any later version.
 *
 * dlvhex is distributed in the hope that it will be useful, but
 * WITHOUT ANY WARRANTY; without even the implied warranty of
 * MERCHANTABILITY or FITNESS FOR A PARTICULAR PURPOSE.  See the GNU
 * Lesser General Public License for more details.
 *
 * You should have received a copy of the GNU Lesser General Public
 * License along with dlvhex; if not, write to the Free Software
 * Foundation, Inc., 51 Franklin St, Fifth Floor, Boston, MA
 * 02110-1301 USA.
 */


/**
 * @file   HexGrammar.tcc
 * @author Peter Schüller
 * @date   Wed Jul  8 14:00:48 CEST 2009
 * 
 * @brief  Implementation of HexGrammar.h
 */

<<<<<<< HEAD
// this .tcc file should only be included by HexGrammar.h -> no include guards, no namespaces

template<typename ScannerT>
HexGrammarBase::definition<ScannerT>::definition(HexGrammarBase const&)
{
  namespace sp = boost::spirit;
  using sp::str_p;
  using sp::ch_p;

  // shortcut for sp::discard_node_d()
  const sp::node_parser_gen<sp::discard_node_op> rm =
    sp::node_parser_gen<sp::discard_node_op>();

  sp::chset<> alnum_("a-zA-Z0-9_");
  // identifier or string
  ident
    = sp::token_node_d[sp::lower_p >> *alnum_]
    | sp::token_node_d['"' >> *(~ch_p('"')) >> '"'];
  idents
    = ident >> *(rm[ch_p(',')] >> ident);
  // variable
  var
    = sp::token_node_d[sp::upper_p >> *alnum_];
  // nonnegative integer
  number
    = sp::token_node_d[+sp::digit_p];
  ident_or_var
    = ident | var;
  ident_or_var_or_number
    = ident | var | number;
  aggregate_leq_binop
    = str_p("<=") | '<';
  aggregate_geq_binop
    = str_p(">=") | '>';
  aggregate_binop
    = aggregate_leq_binop | aggregate_geq_binop | "==" | '=';
  binop
    = str_p("<>") | "!=" | aggregate_binop;
  cons
    = str_p(":-") | "<-";
  // identifiers, variables, numbers, anonymous variables
=======
/**
 * @file   HexGrammar.tcc
 * @author Peter Schüller
 * 
 * @brief  Grammar for parsing HEX using boost::spirit
 */

#ifndef DLVHEX_HEX_GRAMMAR_TCC_INCLUDED
#define DLVHEX_HEX_GRAMMAR_TCC_INCLUDED

#include "dlvhex/PlatformDefinitions.h"
#include "dlvhex/ProgramCtx.h"
#include "dlvhex/Registry.hpp"
#include "dlvhex/Printer.hpp"

#include <boost/spirit/include/qi.hpp>

DLVHEX_NAMESPACE_BEGIN

/////////////////////////////////////////////////////////////////
// Skipper //////////////////////////////////////////////////////
/////////////////////////////////////////////////////////////////
template<typename Iterator>
HexParserSkipperGrammar<Iterator>::HexParserSkipperGrammar():
  HexParserSkipperGrammar::base_type(ws)
{
  using namespace boost::spirit;
  ws
    = ascii::space
    | qi::lexeme[ qi::char_('%') > *(qi::char_ - qi::eol) ];

  #ifdef BOOST_SPIRIT_DEBUG
  BOOST_SPIRIT_DEBUG_NODE(ws);
  #endif
}

/////////////////////////////////////////////////////////////////
// HexGrammarBase semantic processors ///////////////////////////
/////////////////////////////////////////////////////////////////
template<>
struct sem<HexGrammarSemantics::termFromCIdent>
{
  void operator()(HexGrammarSemantics& mgr, const std::string& source, ID& target)
  {
    assert(!source.empty() && islower(source[0]));
    target = mgr.ctx.registry()->terms.getIDByString(source);
    if( target == ID_FAIL )
    {
      Term term(ID::MAINKIND_TERM | ID::SUBKIND_TERM_CONSTANT, source);
      target = mgr.ctx.registry()->terms.storeAndGetID(term);
    }
  }
};

template<>
struct sem<HexGrammarSemantics::termFromInteger>
{
  void operator()(HexGrammarSemantics& mgr, unsigned int source, ID& target)
  {
    target = ID::termFromInteger(source);
  }
};

template<>
struct sem<HexGrammarSemantics::termFromString>
{
  void operator()(HexGrammarSemantics& mgr, const std::string& source, ID& target)
  {
    assert(!source.empty() && source[0] == '"' && source[source.size()-1] == '"');
    target = mgr.ctx.registry()->terms.getIDByString(source);
    if( target == ID_FAIL )
    {
      Term term(ID::MAINKIND_TERM | ID::SUBKIND_TERM_CONSTANT, source);
      target = mgr.ctx.registry()->terms.storeAndGetID(term);
    }
  }
};

template<>
struct sem<HexGrammarSemantics::termFromVariable>
{
  void operator()(HexGrammarSemantics& mgr, const std::string& source, ID& target)
  {
    assert(!source.empty() && ((source[0] == '_' && source.size() == 1) || isupper(source[0])));
    // special handling of anonymous variables
    IDKind addFlags = 0;
    if( source == "_" )
    {
      addFlags |= ID::PROPERTY_VAR_ANONYMOUS;
    }
    // regular handling + flags
    target = mgr.ctx.registry()->terms.getIDByString(source);
    if( target == ID_FAIL )
    {
      Term term(ID::MAINKIND_TERM | ID::SUBKIND_TERM_VARIABLE | addFlags, source);
      target = mgr.ctx.registry()->terms.storeAndGetID(term);
    }
  }
};

template<>
struct sem<HexGrammarSemantics::classicalAtomFromPrefix>
{
  void createAtom(RegistryPtr reg, OrdinaryAtom& atom, ID& target)
  {
    // groundness
    DBGLOG(DBG,"checking groundness of tuple " << printrange(atom.tuple));
    IDKind kind = 0;
    BOOST_FOREACH(const ID& id, atom.tuple)
    {
      kind |= id.kind;
      // make this sure to make the groundness check work
      // (if we add "builtin constant terms" like #supremum we might have to change the above statement)
      assert((id.kind & ID::SUBKIND_MASK) != ID::SUBKIND_TERM_BUILTIN);
    }
    const bool ground = !(kind & ID::SUBKIND_TERM_VARIABLE);
    if( ground )
    {
      atom.kind |= ID::SUBKIND_ATOM_ORDINARYG;
      target = reg->storeOrdinaryGAtom(atom);
    }
    else
    {
      atom.kind |= ID::SUBKIND_ATOM_ORDINARYN;
      target = reg->storeOrdinaryNAtom(atom);
    }
    DBGLOG(DBG,"stored atom " << atom << " which got id " << target);
  }

  void operator()(
    HexGrammarSemantics& mgr,
    const boost::fusion::vector2<ID, boost::optional<boost::optional<std::vector<ID> > > >& source,
    ID& target)
  {
    RegistryPtr reg = mgr.ctx.registry();
    OrdinaryAtom atom(ID::MAINKIND_ATOM);

    // predicate
    const ID& idpred = boost::fusion::at_c<0>(source);
    atom.tuple.push_back(idpred);

    // arguments
    if( (!!boost::fusion::at_c<1>(source)) &&
        (!!(boost::fusion::at_c<1>(source).get())) )
    {
      const Tuple& tuple = boost::fusion::at_c<1>(source).get().get();
      atom.tuple.insert(atom.tuple.end(), tuple.begin(), tuple.end());
    }

    createAtom(reg, atom, target);
  }
};

template<>
struct sem<HexGrammarSemantics::classicalAtomFromTuple>:
  private sem<HexGrammarSemantics::classicalAtomFromPrefix>
{
  void operator()(
    HexGrammarSemantics& mgr,
    const boost::fusion::vector2<ID, std::vector<ID> >& source,
    ID& target)
  {
    RegistryPtr reg = mgr.ctx.registry();
    OrdinaryAtom atom(ID::MAINKIND_ATOM);

    // predicate
    atom.tuple.push_back(boost::fusion::at_c<0>(source));
    // arguments
    const Tuple& tuple = boost::fusion::at_c<1>(source);
    atom.tuple.insert(atom.tuple.end(), tuple.begin(), tuple.end());

    createAtom(reg, atom, target);
  }
};

template<>
struct sem<HexGrammarSemantics::builtinTernaryInfix>
{
  void operator()(
    HexGrammarSemantics& mgr,
    const boost::fusion::vector4<
      ID, ID, ID, ID
    >& source,
    ID& target)
  {
    BuiltinAtom atom(ID::MAINKIND_ATOM | ID::SUBKIND_ATOM_BUILTIN);
    atom.tuple.push_back(boost::fusion::at_c<2>(source));
    atom.tuple.push_back(boost::fusion::at_c<1>(source));
    atom.tuple.push_back(boost::fusion::at_c<3>(source));
    atom.tuple.push_back(boost::fusion::at_c<0>(source));

    DBGLOG(DBG,"storing builtin atom " << atom);
    target = mgr.ctx.registry()->batoms.storeAndGetID(atom);
    DBGLOG(DBG,"builtin atom " << atom << " got id " << target);
  }
};

template<>
struct sem<HexGrammarSemantics::builtinBinaryInfix>
{
  void operator()(
    HexGrammarSemantics& mgr,
    const boost::fusion::vector3<
      ID, ID, ID
    >& source,
    ID& target)
  {
    BuiltinAtom atom(ID::MAINKIND_ATOM | ID::SUBKIND_ATOM_BUILTIN);
    atom.tuple.push_back(boost::fusion::at_c<1>(source));
    atom.tuple.push_back(boost::fusion::at_c<0>(source));
    atom.tuple.push_back(boost::fusion::at_c<2>(source));

    DBGLOG(DBG,"storing builtin atom " << atom);
    target = mgr.ctx.registry()->batoms.storeAndGetID(atom);
    DBGLOG(DBG,"builtin atom " << atom << " got id " << target);
  }
};

template<>
struct sem<HexGrammarSemantics::builtinUnaryPrefix>
{
  void operator()(
    HexGrammarSemantics& mgr,
    const boost::fusion::vector2<
      ID, ID
    >& source,
    ID& target)
  {
    BuiltinAtom atom(ID::MAINKIND_ATOM | ID::SUBKIND_ATOM_BUILTIN);
    atom.tuple.push_back(boost::fusion::at_c<0>(source));
    atom.tuple.push_back(boost::fusion::at_c<1>(source));

    DBGLOG(DBG,"storing builtin atom " << atom);
    target = mgr.ctx.registry()->batoms.storeAndGetID(atom);
    DBGLOG(DBG,"builtin atom " << atom << " got id " << target);
  }
};

template<>
struct sem<HexGrammarSemantics::builtinBinaryPrefix>
{
  void operator()(
    HexGrammarSemantics& mgr,
    const boost::fusion::vector3<
      ID, ID, ID
    >& source,
    ID& target)
  {
    BuiltinAtom atom(ID::MAINKIND_ATOM | ID::SUBKIND_ATOM_BUILTIN);
    atom.tuple.push_back(boost::fusion::at_c<0>(source));
    atom.tuple.push_back(boost::fusion::at_c<1>(source));
    atom.tuple.push_back(boost::fusion::at_c<2>(source));

    DBGLOG(DBG,"storing builtin atom " << atom);
    target = mgr.ctx.registry()->batoms.storeAndGetID(atom);
    DBGLOG(DBG,"builtin atom " << atom << " got id " << target);
  }
};

template<>
struct sem<HexGrammarSemantics::builtinTernaryPrefix>
{
  void operator()(
    HexGrammarSemantics& mgr,
    const boost::fusion::vector4<
      ID, ID, ID, ID
    >& source,
    ID& target)
  {
    BuiltinAtom atom(ID::MAINKIND_ATOM | ID::SUBKIND_ATOM_BUILTIN);
    atom.tuple.push_back(boost::fusion::at_c<0>(source));
    atom.tuple.push_back(boost::fusion::at_c<1>(source));
    atom.tuple.push_back(boost::fusion::at_c<2>(source));
    atom.tuple.push_back(boost::fusion::at_c<3>(source));

    DBGLOG(DBG,"storing builtin atom " << atom);
    target = mgr.ctx.registry()->batoms.storeAndGetID(atom);
    DBGLOG(DBG,"builtin atom " << atom << " got id " << target);
  }
};

template<>
struct sem<HexGrammarSemantics::aggregateAtom>
{
  void operator()(
    HexGrammarSemantics& mgr,
    const boost::fusion::vector3<
      boost::optional<boost::fusion::vector2<ID, ID> >,
      boost::fusion::vector3<ID, std::vector<ID>, std::vector<ID> >,
      boost::optional<boost::fusion::vector2<ID, ID> >
    >& source,
    ID& target)
  {
    AggregateAtom aatom(ID::MAINKIND_ATOM | ID::SUBKIND_ATOM_AGGREGATE);
    ID& leftTerm = aatom.tuple[0];
    ID& leftComp = aatom.tuple[1];
    ID& aggFunc = aatom.tuple[2];
    Tuple& aggVariables = aatom.variables;
    Tuple& aggBody = aatom.atoms;
    ID& rightComp = aatom.tuple[3];
    ID& rightTerm = aatom.tuple[4];

    // left term + operator
    if( !!boost::fusion::at_c<0>(source) )
    {
      leftTerm = boost::fusion::at_c<0>(
        boost::fusion::at_c<0>(source).get());
      leftComp = boost::fusion::at_c<1>(
        boost::fusion::at_c<0>(source).get());
    }

    // right term + operator
    if( !!boost::fusion::at_c<2>(source) )
    {
      rightComp = boost::fusion::at_c<0>(
        boost::fusion::at_c<2>(source).get());
      rightTerm = boost::fusion::at_c<1>(
        boost::fusion::at_c<2>(source).get());
    }

    #warning TODO throw iterator in syntax error and display it nicely (like expectation failure)
    if( leftTerm == ID_FAIL && rightTerm == ID_FAIL )
      throw SyntaxError("aggregate needs at least one term + comparison operator");

    // aggregation + symbolic set
    aggFunc = boost::fusion::at_c<0>(boost::fusion::at_c<1>(source));
    aggVariables = boost::fusion::at_c<1>(boost::fusion::at_c<1>(source));
    aggBody = boost::fusion::at_c<2>(boost::fusion::at_c<1>(source));

    DBGLOG(DBG,"storing aggregate atom " << aatom);
    target = mgr.ctx.registry()->aatoms.storeAndGetID(aatom);
    DBGLOG(DBG,"stored aggregate atom " << aatom << " which got id " << target);
  }
};

template<>
struct sem<HexGrammarSemantics::externalAtom>
{
  void operator()(
    HexGrammarSemantics& mgr,
    const boost::fusion::vector3<
      ID,
      boost::optional<boost::optional<std::vector<ID> > >,
      boost::optional<boost::optional<std::vector<ID> > >
    >& source,
    ID& target)
  {
    ExternalAtom atom(ID::MAINKIND_ATOM | ID::SUBKIND_ATOM_EXTERNAL);

    // predicate
    atom.predicate = boost::fusion::at_c<0>(source);

    // inputs
    if( (!!boost::fusion::at_c<1>(source)) &&
        (!!(boost::fusion::at_c<1>(source).get())) )
    {
      atom.inputs = boost::fusion::at_c<1>(source).get().get();
    }

    // outputs
    if( (!!boost::fusion::at_c<2>(source)) &&
        (!!(boost::fusion::at_c<2>(source).get())) )
    {
      atom.tuple = boost::fusion::at_c<2>(source).get().get();
    }

    DBGLOG(DBG,"storing external atom " << atom);
    target = mgr.ctx.registry()->eatoms.storeAndGetID(atom);
    DBGLOG(DBG,"external atom " << atom << " got id " << target);
  }
};

template<>
struct sem<HexGrammarSemantics::bodyLiteral>
{
  void operator()(
    HexGrammarSemantics& mgr,
    const boost::fusion::vector2<
      boost::optional<std::string>,
      dlvhex::ID
    >& source,
    ID& target)
  {
    bool isNaf = !!boost::fusion::at_c<0>(source);
    assert(boost::fusion::at_c<1>(source).isAtom());
    target = ID::literalFromAtom(boost::fusion::at_c<1>(source), isNaf);
  }
};


template<>
struct sem<HexGrammarSemantics::rule>
{
  void operator()(
    HexGrammarSemantics& mgr,
    const boost::fusion::vector2<
      std::vector<dlvhex::ID>,
      boost::optional<std::vector<dlvhex::ID> >
    >& source,
    ID& target)
  {
    RegistryPtr reg = mgr.ctx.registry();
    const Tuple& head = boost::fusion::at_c<0>(source);
    bool hasBody = !!boost::fusion::at_c<1>(source);

    if( hasBody )
    {
      // rule -> put into IDB
      const Tuple& body = boost::fusion::at_c<1>(source).get();

      Rule r(ID::MAINKIND_RULE | ID::SUBKIND_RULE_REGULAR, head, body);
      mgr.markExternalPropertyIfExternalBody(reg, r);
      // mark as disjunctive if required
      if( r.head.size() > 1 )
        r.kind |= ID::PROPERTY_RULE_DISJ;
      target = reg->rules.storeAndGetID(r);
    }
    else
    {
      if( head.size() > 1 )
      {
        // disjunctive fact -> create rule
        Rule r(ID::MAINKIND_RULE | ID::SUBKIND_RULE_REGULAR | ID::PROPERTY_RULE_DISJ,
          head, Tuple());
        mgr.markExternalPropertyIfExternalBody(reg, r);
        target = reg->rules.storeAndGetID(r);
      }
      else
      {
        assert(head.size() == 1);

        // return ID of fact
        target = *head.begin();
      }
    }
  }
};

template<>
struct sem<HexGrammarSemantics::constraint>
{
  void operator()(
    HexGrammarSemantics& mgr,
    const std::vector<dlvhex::ID>& source,
    ID& target)
  {
    Rule r(ID::MAINKIND_RULE | ID::SUBKIND_RULE_CONSTRAINT);
    r.body = source;
    mgr.markExternalPropertyIfExternalBody(mgr.ctx.registry(), r);
    target = mgr.ctx.registry()->rules.storeAndGetID(r);
    DBGLOG(DBG,"created constraint " << r << " with id " << target);
  }
};

#warning look at spirit mailing list 'optimizing parsing of large input'

template<>
struct sem<HexGrammarSemantics::add>
{
  void operator()(
    HexGrammarSemantics& mgr,
    const dlvhex::ID& source,
    const boost::spirit::unused_type& target)
  {
    RegistryPtr reg = mgr.ctx.registry();
    if( source.isAtom() )
    {
      // fact -> put into EDB
      if( !source.isOrdinaryGroundAtom() )
        throw SyntaxError(
          "fact '"+reg->ogatoms.getByID(source).text+"' not safe!");
      mgr.ctx.edb->setFact(source.address);
      DBGLOG(DBG,"added fact with id " << source << " to edb");
    }
    else if( source.isRule() )
    {
      mgr.ctx.idb.push_back(source);
      DBGLOG(DBG,"added rule with id " << source << " to idb");
    }
    else
    {
      // something bad happened if we get no rule and no atom here
      assert(false);
    }
  }
};

template<>
struct sem<HexGrammarSemantics::ignoreAndWarnIfNotFail>
{
  void operator()(
    HexGrammarSemantics&, // mgr,
    const dlvhex::ID& source,
    const boost::spirit::unused_type&) // target)
  {
    if( source != ID_FAIL )
    {
      LOG(WARNING,"ignoring ID " << source);
    }
  }
};

template<>
struct sem<HexGrammarSemantics::maxint>
{
  void operator()(
    HexGrammarSemantics& mgr,
    unsigned int source,
    const boost::spirit::unused_type& )// target)
  {
    mgr.ctx.maxint = source;
  }
};

/////////////////////////////////////////////////////////////////
// HexGrammarBase ///////////////////////////////////////////////
/////////////////////////////////////////////////////////////////
template<typename Iterator, typename Skipper>
HexGrammarBase<Iterator, Skipper>::
HexGrammarBase(HexGrammarSemantics& sem):
  sem(sem)
{
  namespace qi = boost::spirit::qi;
  namespace ascii = boost::spirit::ascii;
  typedef HexGrammarSemantics Sem;

  cident
    = qi::lexeme[ ascii::lower >> *(ascii::alnum | qi::char_('_')) ];
  string
    = qi::lexeme[ qi::char_('"') >> *(qi::char_ - (qi::char_('"') | qi::eol)) >> qi::char_('"') ];
  variable
    = qi::string("_") // this can be qi::char_('_') in boost 1.44 ... boost 1.46
    | qi::lexeme[ ascii::upper >> *(ascii::alnum | qi::char_('_')) ];
  posinteger
    = qi::ulong_;
>>>>>>> f75043cb
  term
    = cident     [ Sem::termFromCIdent(sem) ]
    | string     [ Sem::termFromString(sem) ]
    | variable   [ Sem::termFromVariable(sem) ]
    | posinteger [ Sem::termFromInteger(sem) ]
    | termExt;
    // allow backtracking over terms (no real need to undo the semantic actions == id registrations)
  terms
<<<<<<< HEAD
    = term >> *(rm[ch_p(',')] >> term);
  neg
    = ch_p('-')|'~';
  user_pred_classical
    = !neg >> ident_or_var >> '(' >> terms >> ')';
  user_pred_tuple
    = '(' >> terms >> ')';
  user_pred_atom
    = !neg >> ident_or_var;
  user_pred
    = user_pred_classical | user_pred_tuple | user_pred_atom;
  external_inputs
    = '[' >> !terms >> ']';
  external_outputs
    = '(' >> !terms >> ')';
  external_atom
    = '&' >> ident >> !external_inputs >> !external_outputs;
  module_inputs
    = '[' >> !terms >> ']';
//  module_output
//    = '(' >> !terms >> ')';
  module_atom
    = '@' >> ident >> !module_inputs >> str_p("::") >> user_pred ;
//    = '@' >> ident >> !module_inputs >> str_p("::") >> ident >> !module_output ;
  aggregate_pred
    = (str_p("#any")|"#avg"|"#count"|"#max"|"#min"|"#sum"|"#times")
    >> '{' >> terms >> ':' >> body >> '}';
  aggregate_rel
    = (term >> aggregate_binop >> aggregate_pred)
    | (aggregate_pred >> aggregate_binop >> term);
  aggregate_range
    = (term >> aggregate_leq_binop >> aggregate_pred >> aggregate_leq_binop >> term)
    | (term >> aggregate_geq_binop >> aggregate_pred >> aggregate_geq_binop >> term);
  aggregate = aggregate_rel | aggregate_range;
  builtin_tertop_infix =
    term >> '=' >> term >> (ch_p('*') | '+' | '-' | '/') >> term;
  builtin_tertop_prefix =
    (ch_p('*') | '+' | '-' | '/' | str_p("#mod")) >> '(' >> term >> ',' >> term >> ',' >> term >> ')';
  builtin_binop_prefix = binop >> '(' >> term >> ',' >> term >> ')';
  builtin_binop_infix = term >> binop >> term;
  builtin_other
    = (str_p("#int") >> '(' >> term >> ')')
    | (str_p("#succ") >> '(' >> term >> ',' >> term >> ')');
  builtin_pred =
    builtin_tertop_infix | builtin_tertop_prefix |
    builtin_binop_infix | builtin_binop_prefix | builtin_other;
  naf = sp::lexeme_d[(str_p("not") | "non") >> sp::space_p];
  literal
    = builtin_pred
    | ( !naf >> (user_pred | external_atom | module_atom |aggregate) );
  disj = user_pred >> *(rm[ch_p('v')] >> user_pred);
  body = literal >> *(rm[ch_p(',')] >> literal);
  maxint = str_p("#maxint") >> '=' >> number >> '.';
  namespace_ = str_p("#namespace") >> '(' >> ident >> ',' >> ident >> ')' >> '.';
  // rule (optional body/condition)
  rule_ = disj >> !(cons >> !body) >> '.';
  // constraint
  constraint = (cons >> body >> '.');
  // weak constraint
  wconstraint =
    ":~" >> body >> '.' >>
    // optional weight
    !( '[' >> !ident_or_var_or_number >> ':' >> !ident_or_var_or_number >> ']');
  clause = maxint | namespace_ | rule_ | constraint | wconstraint;
  pred_decl
    = ident >> '/' >> number;
  pred_list
    = pred_decl >> *(rm[ch_p(',')] >> pred_decl);
  mod_header 
    = str_p("#module") >> '(' >> ident >> ',' >> '[' >> !pred_list >>']' >> ')' >> '.'; 

  ///@todo: namespace, maxint before other things
  root
    = *( // comment
         rm[sp::comment_p("%")]
       | clause | mod_header 
       )
       // end_p enforces a "full" match (in case of success)
       // even with trailing newlines
       >> !sp::end_p;

#   ifdef BOOST_SPIRIT_DEBUG
    BOOST_SPIRIT_DEBUG_NODE(ident);
    BOOST_SPIRIT_DEBUG_NODE(var);
    BOOST_SPIRIT_DEBUG_NODE(number);
    BOOST_SPIRIT_DEBUG_NODE(ident_or_var);
    BOOST_SPIRIT_DEBUG_NODE(ident_or_var_or_number);
    BOOST_SPIRIT_DEBUG_NODE(cons);
    BOOST_SPIRIT_DEBUG_NODE(term);
    BOOST_SPIRIT_DEBUG_NODE(terms);
    BOOST_SPIRIT_DEBUG_NODE(aggregate_leq_binop);
    BOOST_SPIRIT_DEBUG_NODE(aggregate_geq_binop);
    BOOST_SPIRIT_DEBUG_NODE(aggregate_binop);
    BOOST_SPIRIT_DEBUG_NODE(binop);
    BOOST_SPIRIT_DEBUG_NODE(external_inputs);
    BOOST_SPIRIT_DEBUG_NODE(external_outputs);
    BOOST_SPIRIT_DEBUG_NODE(external_atom);
    BOOST_SPIRIT_DEBUG_NODE(aggregate);
    BOOST_SPIRIT_DEBUG_NODE(aggregate_pred);
    BOOST_SPIRIT_DEBUG_NODE(aggregate_rel);
    BOOST_SPIRIT_DEBUG_NODE(aggregate_range);
    BOOST_SPIRIT_DEBUG_NODE(naf);
    BOOST_SPIRIT_DEBUG_NODE(builtin_tertop_infix);
    BOOST_SPIRIT_DEBUG_NODE(builtin_tertop_prefix);
    BOOST_SPIRIT_DEBUG_NODE(builtin_binop_infix);
    BOOST_SPIRIT_DEBUG_NODE(builtin_binop_prefix);
    BOOST_SPIRIT_DEBUG_NODE(builtin_other);
    BOOST_SPIRIT_DEBUG_NODE(builtin_pred);
    BOOST_SPIRIT_DEBUG_NODE(literal);
    BOOST_SPIRIT_DEBUG_NODE(disj);
    BOOST_SPIRIT_DEBUG_NODE(neg);
    BOOST_SPIRIT_DEBUG_NODE(user_pred_classical);
    BOOST_SPIRIT_DEBUG_NODE(user_pred_tuple);
    BOOST_SPIRIT_DEBUG_NODE(user_pred_atom);
    BOOST_SPIRIT_DEBUG_NODE(user_pred);
    BOOST_SPIRIT_DEBUG_NODE(body);
    BOOST_SPIRIT_DEBUG_NODE(maxint);
    BOOST_SPIRIT_DEBUG_NODE(namespace_);
    BOOST_SPIRIT_DEBUG_NODE(rule_);
    BOOST_SPIRIT_DEBUG_NODE(constraint);
    BOOST_SPIRIT_DEBUG_NODE(wconstraint);
    BOOST_SPIRIT_DEBUG_NODE(clause);
    BOOST_SPIRIT_DEBUG_NODE(root);
#   endif
=======
    = (term > qi::eps) % qi::lit(',');

  // if we have this, we can easily extend this to higher order using a module
  classicalAtomPredicate
    = cident [ Sem::termFromCIdent(sem) ]
    | string [ Sem::termFromString(sem) ]; // module for higher order adds a variable here
  classicalAtom
    = (
        classicalAtomPredicate >> -(qi::lit('(') > -terms >> qi::lit(')')) > qi::eps
      ) [ Sem::classicalAtomFromPrefix(sem) ]
    | (
        qi::lit('(') > classicalAtomPredicate > qi::lit(',') > terms >> qi::lit(')') > qi::eps
      ) [ Sem::classicalAtomFromTuple(sem) ];
  builtinOpsUnary.add
    ("#int", ID::termFromBuiltin(ID::TERM_BUILTIN_INT));
  builtinOpsBinary.add
    ("=", ID::termFromBuiltin(ID::TERM_BUILTIN_EQ))
    ("==", ID::termFromBuiltin(ID::TERM_BUILTIN_EQ))
    ("!=", ID::termFromBuiltin(ID::TERM_BUILTIN_NE))
    ("<>", ID::termFromBuiltin(ID::TERM_BUILTIN_NE))
    ("<", ID::termFromBuiltin(ID::TERM_BUILTIN_LT))
    ("<=", ID::termFromBuiltin(ID::TERM_BUILTIN_LE))
    (">", ID::termFromBuiltin(ID::TERM_BUILTIN_GT))
    (">=", ID::termFromBuiltin(ID::TERM_BUILTIN_GE))
    ("#succ", ID::termFromBuiltin(ID::TERM_BUILTIN_SUCC));
  builtinOpsTernary.add
    ("*", ID::termFromBuiltin(ID::TERM_BUILTIN_MUL))
    ("+", ID::termFromBuiltin(ID::TERM_BUILTIN_ADD))
    ("-", ID::termFromBuiltin(ID::TERM_BUILTIN_SUB))
    ("/", ID::termFromBuiltin(ID::TERM_BUILTIN_DIV))
    ("#mod", ID::termFromBuiltin(ID::TERM_BUILTIN_MOD));
  builtinOpsAgg.add
    ("#count", ID::termFromBuiltin(ID::TERM_BUILTIN_AGGCOUNT))
    ("#min", ID::termFromBuiltin(ID::TERM_BUILTIN_AGGMIN))
    ("#max", ID::termFromBuiltin(ID::TERM_BUILTIN_AGGMAX))
    ("#sum", ID::termFromBuiltin(ID::TERM_BUILTIN_AGGSUM))
    ("#times", ID::termFromBuiltin(ID::TERM_BUILTIN_AGGTIMES))
    ("#avg", ID::termFromBuiltin(ID::TERM_BUILTIN_AGGAVG))
    ("#any", ID::termFromBuiltin(ID::TERM_BUILTIN_AGGANY));
  builtinAtom
    = (term >> qi::lit('=') >> term >> builtinOpsTernary >> term > qi::eps)
      [ Sem::builtinTernaryInfix(sem) ]
    | (term >> builtinOpsBinary >> term > qi::eps)
      [ Sem::builtinBinaryInfix(sem) ]
    | (builtinOpsUnary >> qi::lit('(') > term > qi::lit(')'))
      [ Sem::builtinUnaryPrefix(sem) ]
    | (builtinOpsBinary >> qi::lit('(') > term > qi::lit(',') > term > qi::lit(')'))
      [ Sem::builtinBinaryPrefix(sem) ]
    | (builtinOpsTernary >> qi::lit('(') > term > qi::lit(',') > term > qi::lit(',') > term > qi::lit(')'))
      [ Sem::builtinTernaryPrefix(sem) ];
  aggregateTerm
    = builtinOpsAgg > qi::lit('{') > terms > qi::lit(':') >
      (bodyLiteral % qi::char_(',')) > qi::lit('}');
  aggregateAtom
    // aggregate range or only left or only right part of it
    // (the semantics handler has to rule out that no binop exists)
    = (
        -(term >> builtinOpsBinary) >>
        aggregateTerm >>
        -(builtinOpsBinary >> term) > qi::eps
      ) [ Sem::aggregateAtom(sem) ];
  externalAtomPredicate
    = cident [ Sem::termFromCIdent(sem) ];
  externalAtom
    = (
        qi::lit('&') > externalAtomPredicate >
        -(qi::lit('[') > -terms >> qi::lit(']')) > qi::eps >
        -(qi::lit('(') > -terms >> qi::lit(')')) > qi::eps 
      ) [ Sem::externalAtom(sem) ];
  bodyAtom
    = classicalAtom
    | externalAtom
    | builtinAtom
    | aggregateAtom
    | bodyAtomExt;
  bodyLiteral
    = (
        -qi::lexeme[qi::string("not") >> qi::omit[ascii::space]] >> bodyAtom
      ) [ Sem::bodyLiteral(sem) ];
  headAtom
    = classicalAtom
    | headAtomExt;
  rule
    = (
        (headAtom % qi::no_skip[qi::char_('v') >> ascii::space]) >>
       -(
          qi::lit(":-") >
          (bodyLiteral % qi::char_(','))
        ) >>
        qi::lit('.')
      ) [ Sem::rule(sem) ];
  constraint
    = (
        qi::lit(":-") >>
        (bodyLiteral % qi::char_(',')) >>
        qi::lit('.')
      ) [ Sem::constraint(sem) ];
  toplevelBuiltin
    = (qi::lit("#maxint") > qi::lit('=') > qi::ulong_ >> qi::lit('.') > qi::eps)
        [ Sem::maxint(sem) ];
  toplevel
    = (rule > qi::eps)
        [ Sem::add(sem) ]
    | (constraint > qi::eps)
        [ Sem::add(sem) ]
    | (toplevelBuiltin > qi::eps)
    | (toplevelExt > qi::eps)
        [ Sem::ignoreAndWarnIfNotFail(sem) ];
  // the root rule
  start
    = *(toplevel);

  // TODO will weak constraints go into toplevelExt?
  // TODO queries go into toplevelExt
  // TODO namespaces go into toplevelExt
  toplevelExt
    = qi::eps(false);
  // TODO strong negation goes into bodyAtomExt
  bodyAtomExt
    = qi::eps(false);
  // TODO strong negation goes into HeadAtomExt
  // TODO action atoms go into HeadAtomExt
  headAtomExt
    = qi::eps(false);
  termExt
    = qi::eps(false);

  #ifdef BOOST_SPIRIT_DEBUG
  BOOST_SPIRIT_DEBUG_NODE(start);
  BOOST_SPIRIT_DEBUG_NODE(toplevel);
  BOOST_SPIRIT_DEBUG_NODE(toplevelBuiltin);
  BOOST_SPIRIT_DEBUG_NODE(cident);
  BOOST_SPIRIT_DEBUG_NODE(string);
  BOOST_SPIRIT_DEBUG_NODE(variable);
  BOOST_SPIRIT_DEBUG_NODE(posinteger);
  BOOST_SPIRIT_DEBUG_NODE(term);
  BOOST_SPIRIT_DEBUG_NODE(externalAtom);
  BOOST_SPIRIT_DEBUG_NODE(externalAtomPredicate);
  BOOST_SPIRIT_DEBUG_NODE(classicalAtomPredicate);
  BOOST_SPIRIT_DEBUG_NODE(classicalAtom);
  BOOST_SPIRIT_DEBUG_NODE(builtinAtom);
  BOOST_SPIRIT_DEBUG_NODE(aggregateAtom);
  BOOST_SPIRIT_DEBUG_NODE(bodyAtom);
  BOOST_SPIRIT_DEBUG_NODE(bodyLiteral);
  BOOST_SPIRIT_DEBUG_NODE(headAtom);
  BOOST_SPIRIT_DEBUG_NODE(rule);
  BOOST_SPIRIT_DEBUG_NODE(constraint);
  BOOST_SPIRIT_DEBUG_NODE(terms);
  BOOST_SPIRIT_DEBUG_NODE(aggregateTerm);
  BOOST_SPIRIT_DEBUG_NODE(toplevelExt);
  BOOST_SPIRIT_DEBUG_NODE(bodyAtomExt);
  BOOST_SPIRIT_DEBUG_NODE(headAtomExt);
  BOOST_SPIRIT_DEBUG_NODE(termExt);
  #endif
}

#warning TODO more efficient than "rule = rule.copy() | *module" could be something else (see comments below)
// this could be a separate list for each type and a | b | c | d alternatives (have to be coded for each number of arguments)
// this could be something not yet existing, see spirit-general mailinglist Sat, Jul 9, 2011 Vol 62, Issue 6

//! register module for parsing top level elements of input file
//! (use this to parse queries or other meta or control flow information)
template<typename Iterator, typename Skipper>
void 
HexGrammarBase<Iterator, Skipper>::
registerToplevelModule(
    HexParserModuleGrammarPtr module)
{
  // remember the pointer (own it)
  modules.push_back(module);
  toplevelExt = *module | toplevelExt.copy();
}

//! register module for parsing body elements of rules and constraints
//! (use this to parse predicates in rule bodies)
template<typename Iterator, typename Skipper>
void 
HexGrammarBase<Iterator, Skipper>::
registerBodyAtomModule(
    HexParserModuleGrammarPtr module)
{
  // remember the pointer (own it)
  modules.push_back(module);
  bodyAtomExt = *module | bodyAtomExt.copy();
}

//! register module for parsing head elements of rules
//! (use this to parse predicates in rule heads)
template<typename Iterator, typename Skipper>
void 
HexGrammarBase<Iterator, Skipper>::
registerHeadAtomModule(
    HexParserModuleGrammarPtr module)
{
  // remember the pointer (own it)
  modules.push_back(module);
  headAtomExt = *module | headAtomExt.copy();
}

//! register module for parsing terms
//! (use this to parse terms in any predicates)
template<typename Iterator, typename Skipper>
void 
HexGrammarBase<Iterator, Skipper>::
registerTermModule(
    HexParserModuleGrammarPtr module)
{
  // remember the pointer (own it)
  modules.push_back(module);
  termExt = *module | termExt.copy();
>>>>>>> f75043cb
}

DLVHEX_NAMESPACE_END

#endif // DLVHEX_HEX_GRAMMAR_TCC_INCLUDED

// Local Variables:
// mode: C++
// End:<|MERGE_RESOLUTION|>--- conflicted
+++ resolved
@@ -30,49 +30,6 @@
  * @brief  Implementation of HexGrammar.h
  */
 
-<<<<<<< HEAD
-// this .tcc file should only be included by HexGrammar.h -> no include guards, no namespaces
-
-template<typename ScannerT>
-HexGrammarBase::definition<ScannerT>::definition(HexGrammarBase const&)
-{
-  namespace sp = boost::spirit;
-  using sp::str_p;
-  using sp::ch_p;
-
-  // shortcut for sp::discard_node_d()
-  const sp::node_parser_gen<sp::discard_node_op> rm =
-    sp::node_parser_gen<sp::discard_node_op>();
-
-  sp::chset<> alnum_("a-zA-Z0-9_");
-  // identifier or string
-  ident
-    = sp::token_node_d[sp::lower_p >> *alnum_]
-    | sp::token_node_d['"' >> *(~ch_p('"')) >> '"'];
-  idents
-    = ident >> *(rm[ch_p(',')] >> ident);
-  // variable
-  var
-    = sp::token_node_d[sp::upper_p >> *alnum_];
-  // nonnegative integer
-  number
-    = sp::token_node_d[+sp::digit_p];
-  ident_or_var
-    = ident | var;
-  ident_or_var_or_number
-    = ident | var | number;
-  aggregate_leq_binop
-    = str_p("<=") | '<';
-  aggregate_geq_binop
-    = str_p(">=") | '>';
-  aggregate_binop
-    = aggregate_leq_binop | aggregate_geq_binop | "==" | '=';
-  binop
-    = str_p("<>") | "!=" | aggregate_binop;
-  cons
-    = str_p(":-") | "<-";
-  // identifiers, variables, numbers, anonymous variables
-=======
 /**
  * @file   HexGrammar.tcc
  * @author Peter Schüller
@@ -126,6 +83,34 @@
     }
   }
 };
+
+template<>
+struct sem<HexGrammarSemantics::predFromPred>
+{
+  void operator()(
+    HexGrammarSemantics& mgr, 
+    const boost::fusion::vector2<const std::string&, unsigned int>& source,
+    ID& target)
+  {
+
+    const std::string& predName = boost::fusion::at_c<0>(source);
+    unsigned int predArity = boost::fusion::at_c<1>(source);
+
+    assert(!predName.empty() && islower(predName[0]));
+    target = mgr.ctx.registry()->preds.getIDByString(predName);
+    if( target == ID_FAIL )
+      {   
+        Predicate predicate(ID::MAINKIND_TERM | ID::SUBKIND_TERM_PREDICATE, predName, predArity);
+        target = mgr.ctx.registry()->preds.storeAndGetID(predicate);
+        DBGLOG(DBG, "Preds stored: " << predicate << " got id: " << target);
+      } 
+    else 
+      {
+        DBGLOG(DBG, "Preds previously stored: " << predName << "/" << predArity << " got id: " << target);
+      }
+  }
+};
+
 
 template<>
 struct sem<HexGrammarSemantics::termFromInteger>
@@ -445,6 +430,51 @@
   }
 };
 
+
+template<>
+struct sem<HexGrammarSemantics::mlpModuleAtom>
+{
+  void operator()(
+    HexGrammarSemantics& mgr,
+    const boost::fusion::vector3<
+      ID,
+      boost::optional<boost::optional<std::vector<ID> > >,
+      ID
+    >& source,
+    ID& target)
+  {
+    ModuleAtom atom(ID::MAINKIND_ATOM | ID::SUBKIND_ATOM_MODULE);
+
+    // predicate
+    atom.predicate = boost::fusion::at_c<0>(source);
+
+    // inputs
+    if( (!!boost::fusion::at_c<1>(source)) &&
+        (!!(boost::fusion::at_c<1>(source).get())) )
+    {
+      atom.inputs = boost::fusion::at_c<1>(source).get().get();
+    }
+
+    // output
+    atom.outputAtom = boost::fusion::at_c<2>(source);
+
+    ID atomNewID = mgr.ctx.registry()->matoms.getIDByElement(atom.predicate, atom.inputs, atom.outputAtom);
+    if ( atomNewID == ID_FAIL )
+      {
+    	DBGLOG(DBG,"storing mlp Module atom " << atom);
+    	target = mgr.ctx.registry()->matoms.storeAndGetID(atom);
+    	DBGLOG(DBG,"mlp Module atom " << atom << " got id " << target);
+      }
+    else 
+      {
+    	DBGLOG(DBG,"previously stored mlp Module atom " << atom);
+    	target = atomNewID;
+    	DBGLOG(DBG,"mlp Module atom " << atom << " got (old) id " << target);
+      }		
+  }
+};
+
+
 template<>
 struct sem<HexGrammarSemantics::bodyLiteral>
 {
@@ -485,6 +515,7 @@
 
       Rule r(ID::MAINKIND_RULE | ID::SUBKIND_RULE_REGULAR, head, body);
       mgr.markExternalPropertyIfExternalBody(reg, r);
+      mgr.markModulePropertyIfModuleBody(reg, r);
       // mark as disjunctive if required
       if( r.head.size() > 1 )
         r.kind |= ID::PROPERTY_RULE_DISJ;
@@ -498,6 +529,7 @@
         Rule r(ID::MAINKIND_RULE | ID::SUBKIND_RULE_REGULAR | ID::PROPERTY_RULE_DISJ,
           head, Tuple());
         mgr.markExternalPropertyIfExternalBody(reg, r);
+        mgr.markModulePropertyIfModuleBody(reg, r);
         target = reg->rules.storeAndGetID(r);
       }
       else
@@ -522,6 +554,7 @@
     Rule r(ID::MAINKIND_RULE | ID::SUBKIND_RULE_CONSTRAINT);
     r.body = source;
     mgr.markExternalPropertyIfExternalBody(mgr.ctx.registry(), r);
+    mgr.markModulePropertyIfModuleBody(mgr.ctx.registry(), r);
     target = mgr.ctx.registry()->rules.storeAndGetID(r);
     DBGLOG(DBG,"created constraint " << r << " with id " << target);
   }
@@ -608,7 +641,6 @@
     | qi::lexeme[ ascii::upper >> *(ascii::alnum | qi::char_('_')) ];
   posinteger
     = qi::ulong_;
->>>>>>> f75043cb
   term
     = cident     [ Sem::termFromCIdent(sem) ]
     | string     [ Sem::termFromString(sem) ]
@@ -617,132 +649,6 @@
     | termExt;
     // allow backtracking over terms (no real need to undo the semantic actions == id registrations)
   terms
-<<<<<<< HEAD
-    = term >> *(rm[ch_p(',')] >> term);
-  neg
-    = ch_p('-')|'~';
-  user_pred_classical
-    = !neg >> ident_or_var >> '(' >> terms >> ')';
-  user_pred_tuple
-    = '(' >> terms >> ')';
-  user_pred_atom
-    = !neg >> ident_or_var;
-  user_pred
-    = user_pred_classical | user_pred_tuple | user_pred_atom;
-  external_inputs
-    = '[' >> !terms >> ']';
-  external_outputs
-    = '(' >> !terms >> ')';
-  external_atom
-    = '&' >> ident >> !external_inputs >> !external_outputs;
-  module_inputs
-    = '[' >> !terms >> ']';
-//  module_output
-//    = '(' >> !terms >> ')';
-  module_atom
-    = '@' >> ident >> !module_inputs >> str_p("::") >> user_pred ;
-//    = '@' >> ident >> !module_inputs >> str_p("::") >> ident >> !module_output ;
-  aggregate_pred
-    = (str_p("#any")|"#avg"|"#count"|"#max"|"#min"|"#sum"|"#times")
-    >> '{' >> terms >> ':' >> body >> '}';
-  aggregate_rel
-    = (term >> aggregate_binop >> aggregate_pred)
-    | (aggregate_pred >> aggregate_binop >> term);
-  aggregate_range
-    = (term >> aggregate_leq_binop >> aggregate_pred >> aggregate_leq_binop >> term)
-    | (term >> aggregate_geq_binop >> aggregate_pred >> aggregate_geq_binop >> term);
-  aggregate = aggregate_rel | aggregate_range;
-  builtin_tertop_infix =
-    term >> '=' >> term >> (ch_p('*') | '+' | '-' | '/') >> term;
-  builtin_tertop_prefix =
-    (ch_p('*') | '+' | '-' | '/' | str_p("#mod")) >> '(' >> term >> ',' >> term >> ',' >> term >> ')';
-  builtin_binop_prefix = binop >> '(' >> term >> ',' >> term >> ')';
-  builtin_binop_infix = term >> binop >> term;
-  builtin_other
-    = (str_p("#int") >> '(' >> term >> ')')
-    | (str_p("#succ") >> '(' >> term >> ',' >> term >> ')');
-  builtin_pred =
-    builtin_tertop_infix | builtin_tertop_prefix |
-    builtin_binop_infix | builtin_binop_prefix | builtin_other;
-  naf = sp::lexeme_d[(str_p("not") | "non") >> sp::space_p];
-  literal
-    = builtin_pred
-    | ( !naf >> (user_pred | external_atom | module_atom |aggregate) );
-  disj = user_pred >> *(rm[ch_p('v')] >> user_pred);
-  body = literal >> *(rm[ch_p(',')] >> literal);
-  maxint = str_p("#maxint") >> '=' >> number >> '.';
-  namespace_ = str_p("#namespace") >> '(' >> ident >> ',' >> ident >> ')' >> '.';
-  // rule (optional body/condition)
-  rule_ = disj >> !(cons >> !body) >> '.';
-  // constraint
-  constraint = (cons >> body >> '.');
-  // weak constraint
-  wconstraint =
-    ":~" >> body >> '.' >>
-    // optional weight
-    !( '[' >> !ident_or_var_or_number >> ':' >> !ident_or_var_or_number >> ']');
-  clause = maxint | namespace_ | rule_ | constraint | wconstraint;
-  pred_decl
-    = ident >> '/' >> number;
-  pred_list
-    = pred_decl >> *(rm[ch_p(',')] >> pred_decl);
-  mod_header 
-    = str_p("#module") >> '(' >> ident >> ',' >> '[' >> !pred_list >>']' >> ')' >> '.'; 
-
-  ///@todo: namespace, maxint before other things
-  root
-    = *( // comment
-         rm[sp::comment_p("%")]
-       | clause | mod_header 
-       )
-       // end_p enforces a "full" match (in case of success)
-       // even with trailing newlines
-       >> !sp::end_p;
-
-#   ifdef BOOST_SPIRIT_DEBUG
-    BOOST_SPIRIT_DEBUG_NODE(ident);
-    BOOST_SPIRIT_DEBUG_NODE(var);
-    BOOST_SPIRIT_DEBUG_NODE(number);
-    BOOST_SPIRIT_DEBUG_NODE(ident_or_var);
-    BOOST_SPIRIT_DEBUG_NODE(ident_or_var_or_number);
-    BOOST_SPIRIT_DEBUG_NODE(cons);
-    BOOST_SPIRIT_DEBUG_NODE(term);
-    BOOST_SPIRIT_DEBUG_NODE(terms);
-    BOOST_SPIRIT_DEBUG_NODE(aggregate_leq_binop);
-    BOOST_SPIRIT_DEBUG_NODE(aggregate_geq_binop);
-    BOOST_SPIRIT_DEBUG_NODE(aggregate_binop);
-    BOOST_SPIRIT_DEBUG_NODE(binop);
-    BOOST_SPIRIT_DEBUG_NODE(external_inputs);
-    BOOST_SPIRIT_DEBUG_NODE(external_outputs);
-    BOOST_SPIRIT_DEBUG_NODE(external_atom);
-    BOOST_SPIRIT_DEBUG_NODE(aggregate);
-    BOOST_SPIRIT_DEBUG_NODE(aggregate_pred);
-    BOOST_SPIRIT_DEBUG_NODE(aggregate_rel);
-    BOOST_SPIRIT_DEBUG_NODE(aggregate_range);
-    BOOST_SPIRIT_DEBUG_NODE(naf);
-    BOOST_SPIRIT_DEBUG_NODE(builtin_tertop_infix);
-    BOOST_SPIRIT_DEBUG_NODE(builtin_tertop_prefix);
-    BOOST_SPIRIT_DEBUG_NODE(builtin_binop_infix);
-    BOOST_SPIRIT_DEBUG_NODE(builtin_binop_prefix);
-    BOOST_SPIRIT_DEBUG_NODE(builtin_other);
-    BOOST_SPIRIT_DEBUG_NODE(builtin_pred);
-    BOOST_SPIRIT_DEBUG_NODE(literal);
-    BOOST_SPIRIT_DEBUG_NODE(disj);
-    BOOST_SPIRIT_DEBUG_NODE(neg);
-    BOOST_SPIRIT_DEBUG_NODE(user_pred_classical);
-    BOOST_SPIRIT_DEBUG_NODE(user_pred_tuple);
-    BOOST_SPIRIT_DEBUG_NODE(user_pred_atom);
-    BOOST_SPIRIT_DEBUG_NODE(user_pred);
-    BOOST_SPIRIT_DEBUG_NODE(body);
-    BOOST_SPIRIT_DEBUG_NODE(maxint);
-    BOOST_SPIRIT_DEBUG_NODE(namespace_);
-    BOOST_SPIRIT_DEBUG_NODE(rule_);
-    BOOST_SPIRIT_DEBUG_NODE(constraint);
-    BOOST_SPIRIT_DEBUG_NODE(wconstraint);
-    BOOST_SPIRIT_DEBUG_NODE(clause);
-    BOOST_SPIRIT_DEBUG_NODE(root);
-#   endif
-=======
     = (term > qi::eps) % qi::lit(',');
 
   // if we have this, we can easily extend this to higher order using a module
@@ -812,9 +718,31 @@
         -(qi::lit('[') > -terms >> qi::lit(']')) > qi::eps >
         -(qi::lit('(') > -terms >> qi::lit(')')) > qi::eps 
       ) [ Sem::externalAtom(sem) ];
+  mlpModuleAtomPredicate
+    = cident [ Sem::termFromCIdent(sem) ];
+  mlpModuleAtom
+    = (
+        qi::lit('@') > mlpModuleAtomPredicate >  // for module predicate
+        -(qi::lit('[') > -terms >> qi::lit(']')) > qi::eps >  // for input
+	qi::lit(':') > qi::lit(':') > classicalAtom > qi::eps // for output
+      ) [ Sem::mlpModuleAtom(sem) ];
+
+
+  predDecl
+    = (cident > qi::lit('/') > qi::ulong_)[ Sem::predFromPred(sem) ];
+  predList
+    = (predDecl > qi::eps) % qi::lit(',');
+
+  mlpModuleHeader 
+    = qi::lit("#module") > // #module
+      qi::lit('(') > cident > qi::lit(',') > 		// module name
+      -(qi::lit('[') > -predList >> qi::lit(']')) 	// predicate list
+      >> qi::lit(')') > qi::eps > qi::lit('.');
+
   bodyAtom
     = classicalAtom
     | externalAtom
+    | mlpModuleAtom
     | builtinAtom
     | aggregateAtom
     | bodyAtomExt;
@@ -848,6 +776,7 @@
         [ Sem::add(sem) ]
     | (constraint > qi::eps)
         [ Sem::add(sem) ]
+    | (mlpModuleHeader > qi::eps)
     | (toplevelBuiltin > qi::eps)
     | (toplevelExt > qi::eps)
         [ Sem::ignoreAndWarnIfNotFail(sem) ];
@@ -953,7 +882,6 @@
   // remember the pointer (own it)
   modules.push_back(module);
   termExt = *module | termExt.copy();
->>>>>>> f75043cb
 }
 
 DLVHEX_NAMESPACE_END
