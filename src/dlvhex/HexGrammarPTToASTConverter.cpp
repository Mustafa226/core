--- conflicted
+++ resolved
@@ -66,8 +66,8 @@
 	      // ctx.edbList.push_back(ctx.edb);
               // ctx.idbList.push_back(ctx.idb);	    
 	      Module module(currentModuleName, ctx.inputList.size()-1, ctx.edbList.size()-1, ctx.idbList.size()-1); 
-	      int address = ctx.registry->moduleTable.storeAndGetAddress(module);	
-	      LOG("Module stored address = " << address << " with module name = " << currentModuleName << std::endl);	
+	      int address = ctx.registry()->moduleTable.storeAndGetAddress(module);	
+	      DBGLOG(DBG, "Module stored address = " << address << " with module name = " << currentModuleName << std::endl);	
             }
           doModuleHeader(*it);
           countModule++;
@@ -78,8 +78,8 @@
   // ctx.edbList.push_back(ctx.edb);
   // ctx.idbList.push_back(ctx.idb);
   Module module(currentModuleName, ctx.inputList.size()-1, ctx.edbList.size()-1, ctx.idbList.size()-1); 
-  int address = ctx.registry->moduleTable.storeAndGetAddress(module);	
-  LOG("Module stored address = " << address << " with module name = " << currentModuleName << std::endl);	
+  int address = ctx.registry()->moduleTable.storeAndGetAddress(module);	
+  DBGLOG(DBG, "Module stored address = " << address << " with module name = " << currentModuleName << std::endl);	
   // clean the idb and edb
   // ctx.idb.clear();
   // ctx.edb.reset(new Interpretation(ctx.registry));
@@ -145,35 +145,17 @@
   {
     // string, variable, or constant term
     if( s[0] == '"' )
-<<<<<<< HEAD
-      LOG("warning: we should expand the namespace of s='" << s << "' here!");
-    // check if this is predicate, therefore need to be namespaced by the module name
-
-    ID id;
-    id = ctx.registry->terms.getIDByString(s);
-=======
       DBGLOG(DBG,"warning: we should expand the namespace of s='" << s << "' here!");
     #warning namespaces should be implemented around here
     ID id = ctx.registry()->terms.getIDByString(s);
->>>>>>> 0b6d6f80
     if( id == ID_FAIL )
     {
       Term term(ID::MAINKIND_TERM, s);
       if( s[0] == '"' || islower(s[0]) )
-      {
         term.kind |= ID::SUBKIND_TERM_CONSTANT;
-      } 
       else
-      {
         term.kind |= ID::SUBKIND_TERM_VARIABLE;
-<<<<<<< HEAD
-      }
-      //LOG("[HexGrammarPTToASTConverter::createTerm_Helper] Got term.symbol = " << term.symbol);
-      //LOG("terms: " << ctx.registry->terms);
-      id = ctx.registry->terms.storeAndGetID(term);
-=======
       id = ctx.registry()->terms.storeAndGetID(term);
->>>>>>> 0b6d6f80
     }
     return id;
   }
@@ -204,10 +186,10 @@
 {
   // node is from "mod_header" rule
   assert((node.children.size() == 9)||(node.children.size() == 8));
-  LOG("Got module header: " << std::endl);
+  DBGLOG(DBG, "Got module header: " << std::endl);
   // retrieve module name
   std::string modName = createStringFromNode(node.children[2], HexGrammar::Ident);
-  LOG(" - Module name : '" << modName << "'");
+  DBGLOG(DBG, " - Module name : '" << modName << "'");
   //assert(mSC.announceModuleHeader(modName)==true);
   currentModuleName = modName;
 /*
@@ -218,10 +200,10 @@
 */
   // expand edb and idb
   ctx.edbList.resize(ctx.edbList.size()+1);
-  ctx.edbList.back().reset(new Interpretation(ctx.registry));
+  ctx.edbList.back().reset(new Interpretation(ctx.registry()));
   ctx.idbList.resize(ctx.idbList.size()+1);
 
-  LOG(" - Module inputs : ");
+  DBGLOG(DBG, " - Module inputs : ");
   ctx.inputList.resize(ctx.inputList.size()+1);
   if (node.children.size() == 9) 
     {
@@ -234,17 +216,17 @@
         node_t& predDecl = *it;
         predName = createStringFromNode(predDecl.children[0]);
         predArity = atoi(createStringFromNode(predDecl.children[2]).c_str());
-        LOG("'" << predName << "/" << predArity << "', ");
+        DBGLOG(DBG, "'" << predName << "/" << predArity << "', ");
         //mSC.announcePredInputModuleHeader(predName, predArity);
         // ctx.mHT.insertPredInputModuleHeader(predName, predArity);
 	Tuple& el = ctx.inputList.back();
 	el.push_back(createPredFromIdent(predDecl.children[0], predArity));
       }
-      LOG(std::endl);
+      DBGLOG(DBG, std::endl);
     } 
   else if (node.children.size() == 8) 
     {
-      LOG(" - no module input  ");
+      DBGLOG(DBG, " - no module input  ");
     }
 
   // ctx.idb.clear();
@@ -300,17 +282,11 @@
         // TODO: this case should not go here, but be made faster by already detecting it in the grammar
         ID id = *head.begin();
         if( !id.isOrdinaryGroundAtom() )
-<<<<<<< HEAD
-          throw SyntaxError("fact '"+ctx.registry->ogatoms.getByID(id).text+"' not safe!");
+          throw SyntaxError("fact '"+ctx.registry()->ogatoms.getByID(id).text+"' not safe!");
 	
 	//ctx.edb->setFact(id.address);
 	ctx.edbList.back()->setFact(id.address);        
-        LOG("added fact with id " << id << " to edb");
-=======
-          throw SyntaxError("fact '"+ctx.registry()->ogatoms.getByID(id).text+"' not safe!");
-        ctx.edb->setFact(id.address);
         DBGLOG(DBG,"added fact with id " << id << " to edb");
->>>>>>> 0b6d6f80
       }
       else
       {
@@ -320,16 +296,10 @@
         // node.value.value().pos.file, node.value.value().pos.line);
         Rule r(ID::MAINKIND_RULE | ID::SUBKIND_RULE_REGULAR, head, body);
         markExternalPropertyIfExternalBody(r);
-<<<<<<< HEAD
-        ID id = ctx.registry->rules.storeAndGetID(r);
+        ID id = ctx.registry()->rules.storeAndGetID(r);
         // ctx.idb.push_back(id);
 	ctx.idbList.back().push_back(id);
-        LOG("added rule " << r << " with id " << id << " to idb");
-=======
-        ID id = ctx.registry()->rules.storeAndGetID(r);
-        ctx.idb.push_back(id);
         DBGLOG(DBG,"added rule " << r << " with id " << id << " to idb");
->>>>>>> 0b6d6f80
       }
     }
     break;
@@ -341,16 +311,10 @@
       Rule r(ID::MAINKIND_RULE | ID::SUBKIND_RULE_CONSTRAINT);
       r.body = createRuleBodyFromBody(child.children[1]);
       markExternalPropertyIfExternalBody(r);
-<<<<<<< HEAD
-      ID id = ctx.registry->rules.storeAndGetID(r);
+      ID id = ctx.registry()->rules.storeAndGetID(r);
       // ctx.idb.push_back(id);
       ctx.idbList.back().push_back(id);
-      LOG("added constraint " << r << " with id " << id << " to idb");
-=======
-      ID id = ctx.registry()->rules.storeAndGetID(r);
-      ctx.idb.push_back(id);
       DBGLOG(DBG,"added constraint " << r << " with id " << id << " to idb");
->>>>>>> 0b6d6f80
     }
     break;
   case HexGrammar::WeakConstraint:
@@ -381,16 +345,10 @@
 
       r.body = createRuleBodyFromBody(child.children[1]);
       markExternalPropertyIfExternalBody(r);
-<<<<<<< HEAD
-      ID id = ctx.registry->rules.storeAndGetID(r);
+      ID id = ctx.registry()->rules.storeAndGetID(r);
       // ctx.idb.push_back(id);
       ctx.idbList.back().push_back(id);
-      LOG("added weakconstraint " << r << " with id " << id << " to idb");
-=======
-      ID id = ctx.registry()->rules.storeAndGetID(r);
-      ctx.idb.push_back(id);
       DBGLOG(DBG,"added weakconstraint " << r << " with id " << id << " to idb");
->>>>>>> 0b6d6f80
     }
     break;
   default:
@@ -531,7 +489,7 @@
     ID id = tbl->getIDByTuple(atom.tuple);
     if( id != ID_FAIL ) {
 	std::stringstream ss;
-  	RawPrinter printer(ss, ctx.registry);
+  	RawPrinter printer(ss, ctx.registry());
   	Tuple::const_iterator it = atom.tuple.begin();
   	printer.print(*it);
 	std::stringstream myss;
@@ -556,9 +514,9 @@
   	}
   	atom.text = ss.str();
 	myss << ", with " << countTuple << " parameter";
-	LOG(myss.str());
+	DBGLOG(DBG, myss.str());
         //assert(mSC.announcePredInside(predInsideName, countTuple)==true);
-      LOG("-- found in tbl, atom text '" << atom.text << "'");
+      DBGLOG(DBG, "-- found in tbl, atom text '" << atom.text << "'");
       return id;
     }
   }
@@ -599,15 +557,10 @@
     ss << ")";
   }
   atom.text = ss.str();
-<<<<<<< HEAD
   myss << ", with " << countTuple << " parameter";
-  LOG(myss.str());
+  DBGLOG(DBG,myss.str());
   //assert(mSC.announcePredInside(predInsideName, countTuple) == true);  
-  LOG("-- got atom text '" << atom.text << "'");
-=======
-
   DBGLOG(DBG,"got atom text '" << atom.text << "'");
->>>>>>> 0b6d6f80
   ID id = tbl->storeAndGetID(atom);
   DBGLOG(DBG,"stored atom " << atom << " which got id " << id);
   return id;
@@ -761,9 +714,9 @@
   }
   //mSC.insertCompleteModuleCalls();
 
-  LOG("storing module atom " << atom);
-  ID id = ctx.registry->matoms.storeAndGetID(atom);
-  LOG("stored module atom " << atom << " which got id " << id);
+  DBGLOG(DBG, "storing module atom " << atom);
+  ID id = ctx.registry()->matoms.storeAndGetID(atom);
+  DBGLOG(DBG, "stored module atom " << atom << " which got id " << id);
   return id;
 }
 
@@ -869,13 +822,13 @@
   std::string s = createStringFromNode(node);
   assert(!s.empty());
   s = currentModuleName + "." + s;
-  ID id = ctx.registry->preds.getIDByString(s);
+  ID id = ctx.registry()->preds.getIDByString(s);
   if( id == ID_FAIL )
     {
       Predicate predicate(ID::MAINKIND_TERM, s, arity);
       predicate.kind |= ID::SUBKIND_TERM_PREDICATE;
-      id = ctx.registry->preds.storeAndGetID(predicate);
-      LOG("Preds saved " << s << std::endl);
+      id = ctx.registry()->preds.storeAndGetID(predicate);
+      DBGLOG(DBG, "Preds saved " << s << std::endl);
     } 
   else 
     {
