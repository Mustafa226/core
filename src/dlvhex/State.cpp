--- conflicted
+++ resolved
@@ -101,7 +101,7 @@
   ctx->changeState(s);
 }
 
-<<<<<<< HEAD
+/*
 void State::showPlugins(ProgramCtx*) { }
 void State::convert(ProgramCtx*) { }
 void State::parse(ProgramCtx*) { }
@@ -116,7 +116,8 @@
 void State::strongSafetyCheck(ProgramCtx*) { }
 void State::evaluate(ProgramCtx*) { }
 void State::postProcess(ProgramCtx*) { } 
-=======
+*/
+
 // each of these functions skips to the "failureState" and executes the executed function on it
 // this is useful for having optional states
 // if no failureState is given, an exception is raised
@@ -141,6 +142,7 @@
 STATE_FUNC_DEFAULT_IMPL(showPlugins);
 STATE_FUNC_DEFAULT_IMPL(convert);
 STATE_FUNC_DEFAULT_IMPL(parse);
+STATE_FUNC_DEFAULT_IMPL(syntaxCheck);
 STATE_FUNC_DEFAULT_IMPL(rewriteEDBIDB);
 STATE_FUNC_DEFAULT_IMPL(safetyCheck);
 STATE_FUNC_DEFAULT_IMPL(createDependencyGraph);
@@ -160,7 +162,6 @@
 
 OPTIONAL_STATE_CONSTRUCTOR(ShowPluginsState,ConvertState);
 
->>>>>>> 6127942d
 void ShowPluginsState::showPlugins(ProgramCtx* ctx)
 {
   if( !ctx->config.getOption("Silent") )
@@ -439,29 +440,29 @@
     Logger::Instance().stream() << *(ctx->edb) << std::endl;
 	}
 
-  StatePtr next(new RewriteEDBIDBState);
-  changeState(ctx, next);
-}
-
-<<<<<<< HEAD
+  StatePtr next(new ModuleSyntaxCheckState);
+  changeState(ctx, next);
+}
+
+MANDATORY_STATE_CONSTRUCTOR(ModuleSyntaxCheckState);
 // ModuleSyntaxChecker ..
 void ModuleSyntaxCheckState::moduleSyntaxCheck(ProgramCtx* ctx)
 {
   DLVHEX_BENCHMARK_REGISTER_AND_SCOPE(sid,"Module Syntax Check");
   ModuleSyntaxChecker sC(*ctx);
-
   sC.verifyPredInputsAllModuleHeader(); // should be == true
   sC.verifyAllModuleCall(); // should be == true
- 
-}
-=======
+  StatePtr next(new RewriteEDBIDBState);
+  changeState(ctx, next);
+}
+
 OPTIONAL_STATE_CONSTRUCTOR(RewriteEDBIDBState,SafetyCheckState);
->>>>>>> 6127942d
 
 void
 RewriteEDBIDBState::rewriteEDBIDB(ProgramCtx* ctx)
 {
   DLVHEX_BENCHMARK_REGISTER_AND_SCOPE(sid,"Calling plugin rewriters");
+
 #if 0
 
   //
