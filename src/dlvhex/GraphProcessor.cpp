/* dlvhex -- Answer-Set Programming with external interfaces.
 * Copyright (C) 2005, 2006, 2007 Roman Schindlauer
 * 
 * This file is part of dlvhex.
 *
 * dlvhex is free software; you can redistribute it and/or modify it
 * under the terms of the GNU Lesser General Public License as
 * published by the Free Software Foundation; either version 2.1 of
 * the License, or (at your option) any later version.
 *
 * dlvhex is distributed in the hope that it will be useful, but
 * WITHOUT ANY WARRANTY; without even the implied warranty of
 * MERCHANTABILITY or FITNESS FOR A PARTICULAR PURPOSE.  See the GNU
 * Lesser General Public License for more details.
 *
 * You should have received a copy of the GNU Lesser General Public
 * License along with dlvhex; if not, write to the Free Software
 * Foundation, Inc., 51 Franklin St, Fifth Floor, Boston, MA
 * 02110-1301 USA.
 */


/**
 * @file GraphProcessor.cpp
 * @author Roman Schindlauer
 * @date Fri Sep  9 14:40:26 CEST 2005
 *
 * @brief Control center for traversing and evaluating the program graph.
 *
 *
 */

#ifdef HAVE_CONFIG_H
#include "config.h"
#endif // HAVE_CONFIG_H

#include "dlvhex/globals.h"
#include "dlvhex/GraphProcessor.h"
#include "dlvhex/ModelGenerator.h"
#include "dlvhex/AtomSet.h"
#include "dlvhex/Error.h"
#include "dlvhex/PrintVisitor.h"
#include "dlvhex/DependencyGraph.h"
#include "dlvhex/ProgramCtx.h"

DLVHEX_NAMESPACE_BEGIN

GraphProcessor::GraphProcessor(const ProgramCtx& c)
  : ctx(c), resultModels()
{
  resultSetIndex = resultModels.begin();
}


void
GraphProcessor::run(const AtomSet& in)
{
  DependencyGraph* const depGraph = ctx.getDependencyGraph();
  assert(depGraph != 0);
  
  Subgraph* graph = depGraph->getNextSubgraph();
  
  if (Globals::Instance()->doVerbose(Globals::GRAPH_PROCESSOR))
    {
      Globals::Instance()->getVerboseStream() << "Graph Processor starts." << std::endl;
      graph->dump(Globals::Instance()->getVerboseStream());
    }
  
  //
  // start with program's EDB
  //
  resultModels.clear();
  resultModels.push_back(in);

  ///@todo clean this mess up
  //
  // The Big Loop:
  // do this as long as there is something left to be solved.
  //
  // more precisely:
  // 1) solve all components (scc with extatoms) at the bottom of the graph
  // 2) remove them from the graph
  // 3) solve ordinary ASP-subprogram now at the bottom of the graph
  // 
  // if any further components left 'above' this, then continue with 1)
  //
  // In case of an ordinary ASP program (without any external atoms), 1) and
  // 2) do nothing and 3) solves the program.
  //
  do
    {
      //
      // accumulated result of all leaf-components with all current models as
      // input
      //
      std::set<AtomSet> allLeavesResult;

      //
      // all leaf components
      //
      std::vector<Component*> leaves;
      graph->getUnsolvedLeaves(leaves);
      
      if (Globals::Instance()->doVerbose(Globals::GRAPH_PROCESSOR))
	{
	  Globals::Instance()->getVerboseStream() << "=======================" << std::endl
						  << "current iteration has "
						  << leaves.size()
						  << " leaf components" << std::endl
						  << "=======================" << std::endl;
	}

      if (leaves.empty())
	{
	  // this is the first iteration: resultModels = EDB.
	  // no leaves: just insert current resultModels to allLeavesResult.
	  allLeavesResult.insert(resultModels.begin(), resultModels.end());
	}
      else
	{
	  //
	  // go through current result, i.e., answer sets previously computed from
	  // lower parts of the graph.
	  //
	  // with each of these models (*mi), we loop through all leaf components.
	  // result sets of one component are input to the next.
	  //
<<<<<<< HEAD
	  for (std::vector<AtomSet>::iterator mi = resultModels.begin();
	       mi != resultModels.end();
	       ++mi)
=======
	  for (std::vector<AtomSet>::iterator mi = resultModels.begin(); mi != resultModels.end(); ++mi)
>>>>>>> 81a8bced
	    {
	      if (Globals::Instance()->doVerbose(Globals::GRAPH_PROCESSOR))
		{
		  Globals::Instance()->getVerboseStream() << "==============================" << std::endl
							  << "current input for leaf layer with "
							  << leaves.size()
							  << " leaves: " << std::endl;
		  RawPrintVisitor rpv(Globals::Instance()->getVerboseStream());
<<<<<<< HEAD
		  rpv << *mi;
=======
		  mi->accept(rpv);
>>>>>>> 81a8bced
		  Globals::Instance()->getVerboseStream() << std::endl << "==============================" << std::endl;
		}
	      
	      
	      // componentInput is input to a component
	      ///@todo rework interface, this is always a single model?
	      std::vector<AtomSet> componentInput;
	      componentInput.push_back(*mi);
	      
	      
	      //
	      // now loop through these leaf components with componentInput as input
	      //
	      for (std::vector<Component*>::iterator ci = leaves.begin(); ci != leaves.end(); ++ci)
		{
		  if (Globals::Instance()->doVerbose(Globals::GRAPH_PROCESSOR))
		    {
		      Globals::Instance()->getVerboseStream() << "==============================" << std::endl
							      << "computing leaf component: " << std::endl;
		      (*ci)->dump(Globals::Instance()->getVerboseStream());
		      Globals::Instance()->getVerboseStream() << std::endl << "==============================" << std::endl;
		    }
		  
		  //
		  // evaluate leaf component with previous result as input
		  // (in case of multiple models, this will multiply the sets of
		  // sets correctly)
		  //
		  (*ci)->evaluate(componentInput);
		}


	      //
	      // componentLayerResult is the accumulated result of all current
	      // leaf components. input to start with is the current model *mi.
	      //
	      std::vector<AtomSet> componentLayerResult;

	      std::vector<AtomSet> f1;
	      std::vector<AtomSet> f2;
	      bool firstround = true;

	      //
	      // collect the results of each component and multiply them
	      //
	      for (std::vector<Component*>::iterator ci = leaves.begin();
		   ci != leaves.end(); ++ci)
		{
		  // get the result of this component
		  (*ci)->getResult(f1);
		  
		  if (Globals::Instance()->doVerbose(Globals::GRAPH_PROCESSOR))
		    {
		      Globals::Instance()->getVerboseStream() << "==============================" << std::endl
							      << "result of leaf ("
							      << f1.size()
							      << "):" << std::endl;
		      
		      RawPrintVisitor rpv(Globals::Instance()->getVerboseStream());
		      for (std::vector<AtomSet>::iterator tmpi = f1.begin();
			   tmpi != f1.end();
			   ++tmpi)
			{
<<<<<<< HEAD
			  rpv << *tmpi;
=======
			  tmpi->accept(rpv);
>>>>>>> 81a8bced
			  Globals::Instance()->getVerboseStream() << std::endl;
			}
		      
		      Globals::Instance()->getVerboseStream() << "==============================" << std::endl;
		    }
		  
		  if (firstround)
		    {
		      componentLayerResult = f1;
		      firstround = false;
		    }
		  else
		    {
		      if (f1.empty()) // this component is inconsistent, clear result and get out
			{
			  componentLayerResult.clear();
			  break;
			}
		      else // multiply models of this component with the results of previous round
			{
			  // save the old results
			  f2 = componentLayerResult;
			  
			  // clear the results
			  componentLayerResult.clear();
			  
			  for (std::vector<AtomSet>::const_iterator i1 = f1.begin();
			       i1 != f1.end();
			       ++i1)
			    {
			      for (std::vector<AtomSet>::const_iterator i2 = f2.begin();
				   i2 != f2.end();
				   ++i2)
				{
				  AtomSet un;

<<<<<<< HEAD
				  un.insert(i1->begin(), i1->end());
				  un.insert(i2->begin(), i2->end());
=======
				  un.insert(*i1);
				  un.insert(*i2);
>>>>>>> 81a8bced

				  // add back the multiplied results
				  componentLayerResult.push_back(un);
				}
			    }
			}
		    }
		} // multiply every component
	      
	      
	      if (Globals::Instance()->doVerbose(Globals::GRAPH_PROCESSOR))
		{
		  Globals::Instance()->getVerboseStream() << "current allLeavesResult (" 
							  << allLeavesResult.size() 
							  << "):" << std::endl;
		  
		  for (std::set<AtomSet>::iterator it = allLeavesResult.begin();
		       it != allLeavesResult.end();
		       ++it)
		    {
		      RawPrintVisitor rpv(Globals::Instance()->getVerboseStream());
<<<<<<< HEAD
		      rpv << *it;
=======
		      const_cast<AtomSet&>(*it).accept(rpv);
>>>>>>> 81a8bced
		      Globals::Instance()->getVerboseStream() << std::endl;
		    }
		  
		  Globals::Instance()->getVerboseStream() << "Now start copying from above componentLayerResult to allLeavesResult." << std::endl;
		}
	      
	  
	      //
	      // we are done now with evaluating all leaf components w.r.t. the
	      // intermediate result *mi. add the resulting model to
	      // allLeavesResult.
	      //
	      allLeavesResult.insert(componentLayerResult.begin(), componentLayerResult.end());

	    } // foreach resultModels

	} //!leaves.empty()



      //
      // done with feeding all current result models into the leaf components.
      // now take care of what's above these components.
      //
      
      //
      // first of all, we can update the "set of current result models" now
      //
//       resultModels = allLeavesResult;

      ///@todo looks a bit weird
      resultModels.clear();
      resultModels.insert(resultModels.end(), allLeavesResult.begin(), allLeavesResult.end());
      
      //
      // make copy of subgraph
      //
      Subgraph tmpGraph(*graph);
      
      //
      // remove components from temp subgraph
      // the result is a subgraph without any SCCs
      //
      tmpGraph.pruneComponents();
      
      //
      // anything left in the pruned subgraph?
      //

      const std::vector<AtomNodePtr>& tmpNodes = tmpGraph.getNodes();

      if (!tmpNodes.empty())
	{
	  if (Globals::Instance()->doVerbose(Globals::GRAPH_PROCESSOR))
	    {
	      Globals::Instance()->getVerboseStream() << "evaluating wcc on "
						      << resultModels.size()
						      << " models" << std::endl;
	    }
	  
	  ///@todo it's memory leak time

	  //
	  // make a component from the node-set
	  //
	  ModelGenerator* mg = new OrdinaryModelGenerator(ctx);
	  
	  Component* weakComponent = new ProgramComponent(tmpNodes, mg);
	  
	  //
	  // add the weak component to the subgraph
	  //
	  ///@todo really add it to graph???
	  graph->addComponent(weakComponent);
	  
	  try
	    {
	      weakComponent->evaluate(resultModels);
	    }
	  catch (GeneralError&)
	    {
	      throw;
	    }
	  
	  weakComponent->getResult(resultModels);
	  
	  if (Globals::Instance()->doVerbose(Globals::GRAPH_PROCESSOR))
	    {
	      Globals::Instance()->getVerboseStream() << "wcc result: " << resultModels.size() << " models" << std::endl;

	      for (std::vector<AtomSet>::iterator it = resultModels.begin();
		   it != resultModels.end();
		   ++it)
		{
		  RawPrintVisitor rpv(Globals::Instance()->getVerboseStream());
		  rpv << *it;
		  Globals::Instance()->getVerboseStream() << std::endl;
		}
	    }
	  
	  ///@todo this seems to be foobar?
	  if (resultModels.empty())
	    {
	      //
	      // inconsistent!
	      //
	      break;
	    }
	}
    }  while (graph->unsolvedComponentsLeft() && !resultModels.empty());
  
  if (resultModels.empty())
    {
      //
      // inconsistent!
      ///@todo foobar?
      resultModels.clear();
    }
  
  // set begin of the results to the newly computed result models
  resultSetIndex = resultModels.begin();
}


AtomSet*
GraphProcessor::getNextModel()
{
  if (resultSetIndex != resultModels.end())
    {
      return &(*(resultSetIndex++));
    }

  return 0;
}


DLVHEX_NAMESPACE_END

/* vim: set noet sw=4 ts=4 tw=80: */


// Local Variables:
// mode: C++
// End:<|MERGE_RESOLUTION|>--- conflicted
+++ resolved
@@ -125,13 +125,7 @@
 	  // with each of these models (*mi), we loop through all leaf components.
 	  // result sets of one component are input to the next.
 	  //
-<<<<<<< HEAD
-	  for (std::vector<AtomSet>::iterator mi = resultModels.begin();
-	       mi != resultModels.end();
-	       ++mi)
-=======
 	  for (std::vector<AtomSet>::iterator mi = resultModels.begin(); mi != resultModels.end(); ++mi)
->>>>>>> 81a8bced
 	    {
 	      if (Globals::Instance()->doVerbose(Globals::GRAPH_PROCESSOR))
 		{
@@ -140,11 +134,7 @@
 							  << leaves.size()
 							  << " leaves: " << std::endl;
 		  RawPrintVisitor rpv(Globals::Instance()->getVerboseStream());
-<<<<<<< HEAD
-		  rpv << *mi;
-=======
 		  mi->accept(rpv);
->>>>>>> 81a8bced
 		  Globals::Instance()->getVerboseStream() << std::endl << "==============================" << std::endl;
 		}
 	      
@@ -208,11 +198,7 @@
 			   tmpi != f1.end();
 			   ++tmpi)
 			{
-<<<<<<< HEAD
-			  rpv << *tmpi;
-=======
 			  tmpi->accept(rpv);
->>>>>>> 81a8bced
 			  Globals::Instance()->getVerboseStream() << std::endl;
 			}
 		      
@@ -249,13 +235,8 @@
 				{
 				  AtomSet un;
 
-<<<<<<< HEAD
-				  un.insert(i1->begin(), i1->end());
-				  un.insert(i2->begin(), i2->end());
-=======
 				  un.insert(*i1);
 				  un.insert(*i2);
->>>>>>> 81a8bced
 
 				  // add back the multiplied results
 				  componentLayerResult.push_back(un);
@@ -277,11 +258,7 @@
 		       ++it)
 		    {
 		      RawPrintVisitor rpv(Globals::Instance()->getVerboseStream());
-<<<<<<< HEAD
-		      rpv << *it;
-=======
 		      const_cast<AtomSet&>(*it).accept(rpv);
->>>>>>> 81a8bced
 		      Globals::Instance()->getVerboseStream() << std::endl;
 		    }
 		  
@@ -377,7 +354,7 @@
 		   ++it)
 		{
 		  RawPrintVisitor rpv(Globals::Instance()->getVerboseStream());
-		  rpv << *it;
+		  it->accept(rpv);
 		  Globals::Instance()->getVerboseStream() << std::endl;
 		}
 	    }
