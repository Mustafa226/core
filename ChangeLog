2009-01-28  Thomas Krennwallner  <tkren@kr.tuwien.ac.at>

<<<<<<< HEAD
	* src/testsuite/dlvhex/TypeTest.cpp: Add boost:indirect_iterator.

	* src/dlvhex/Makefile.am (uninstall-hook): Remove installed dlvhex subdir.
	* include/dlvhex/Makefile.am: Likewise.

	* include/dlvhex/DepGraphDirector.tcc: New file.
	* include/dlvhex/DepGraphDirector.h: Likewise.

2008-08-13  Thomas Krennwallner  <tkren@kr.tuwien.ac.at>

	* TODO: Update.

=======
	* src/dlvhex/DependencyGraph.cpp: Document code.
	* src/dlvhex/GuessCheckModelGenerator.cpp: Likewise.

2009-01-07  Thomas Krennwallner  <tkren@kr.tuwien.ac.at>

	* src/testsuite/dlvhex/TestPlugin.cpp (TestCAtom): Add &testC
	external atom.

	* examples/extatom8.hex: New unstratified testcase.

2008-12-12  Thomas Krennwallner  <tkren@kr.tuwien.ac.at>

	* TODO: Update.

2008-12-08  Thomas Krennwallner  <tkren@kr.tuwien.ac.at>

	* TODO: Update.

	* MAINTAINER-README: Add pkg-config to the list of dependencies.

	* include/dlvhex/DLVresultParserDriver.h: Move error message
	handling from the parser to the scanner.
	* src/dlvhex/DLVresultParser.ypp: Likewise.
	* src/dlvhex/DLVresultParserDriver.cpp: Likewise.
	* src/dlvhex/DLVresultScanner.lpp: Likewise.

	* include/dlvhex/ASPSolver.tcc: Provide better debug output in
	case of solver errors.
	* src/dlvhex/ProcessBuf.cpp: Likewise.

2008-12-02  Thomas Krennwallner  <tkren@kr.tuwien.ac.at>

	* src/dlvhex/ProcessBuf.cpp: g++ 4.3 introduced some backwards
	incompatibility <http://gcc.gnu.org/gcc-4.3/porting_to.html> for
	C-functions: #include cstring and cstdlib.
	* src/dlvhex/dlvhex.cpp: Likewise.

2008-11-13  Thomas Krennwallner  <tkren@kr.tuwien.ac.at>

	* src/dlvhex/GuessCheckModelGenerator.cpp: Do not create guessing
	rules for already evaluated weakly connected external atoms inside
	of strongly connected components.

>>>>>>> 81a8bced
2008-08-08  Thomas Krennwallner  <tkren@kr.tuwien.ac.at>

	* include/dlvhex/Process.h (Process::path,Process::commandline): New methods.
	* include/dlvhex/DLVProcess.h: Likewise.
	* src/dlvhex/DLVProcess.cpp: Likewise.

	* include/dlvhex/ASPSolver.tcc: Add the solver path to the error messages.

	* src/dlvhex/dlvhex.cpp: Issue an error if user specified
	--solver=dlvdb without compiled dlvdb support.
<<<<<<< HEAD
	Fix unrecognized output printing.
	Fix logo printing.

2008-07-29  Thomas Krennwallner  <tkren@kr.tuwien.ac.at>

	* src/dlvhex/dlvhex.cpp: Add --version command line option.

	* include/dlvhex/Makefile.am: Remove Registry.
	* include/dlvhex/Registry.h: Likewise.
	* src/dlvhex/DLVresultParser.ypp: Likewise.
	* src/dlvhex/Dependency.cpp: Likewise.
	* src/dlvhex/GraphBuilder.cpp: Likewise.
	* src/dlvhex/GuessCheckModelGenerator.cpp: Likewise.
	* src/dlvhex/HexParser.ypp: Likewise.
	* src/dlvhex/Makefile.am: Likewise.
	* src/dlvhex/NodeGraph.cpp: Likewise.
	* src/dlvhex/Registry.cpp: Likewise.
	
2008-07-28  Thomas Krennwallner  <tkren@kr.tuwien.ac.at>

	* src/dlvhex/Rule.cpp: Remove operator<< for BaseRule.

	* src/dlvhex/PrintVisitor.cpp: Fix serialization of higher-order atoms.
	Use PredefinedNames::HOATOM.
	Dereference pointer.

	* include/dlvhex/PredefinedNames.h: Add.
	* include/dlvhex/Makefile.am: Likewise.
	* src/dlvhex/PredefinedNames.cpp: Likewise.

	* include/dlvhex/BaseQuery.h: Update interface.
	* src/dlvhex/BaseQuery.cpp: Likewise.

	* include/dlvhex/BaseAtom.h: Move implementation of dtor to cpp file.
	Inline comparison operators.
	* include/dlvhex/BaseLiteral.h: Likewise.
	* include/dlvhex/BaseRule.h: Likewise.
	* src/dlvhex/BaseAtom.cpp: Likewise.
	* src/dlvhex/BaseLiteral.cpp: Likewise.
	* src/dlvhex/BaseRule.cpp: Likewise.
	* src/dlvhex/Makefile.am:Likewise.

	* include/dlvhex/Atom.tcc (compare): Dereference iterator.

2008-07-25  Thomas Krennwallner  <tkren@kr.tuwien.ac.at>

	* src/testsuite/dlvhex/ASPsolverTest.cpp: Adapt testcases for refactored AST.
	* src/testsuite/dlvhex/TestGraphProcessor.cpp: Likewise.
	* src/testsuite/dlvhex/TypeTest.cpp: Likewise.

2008-07-24  Thomas Krennwallner  <tkren@kr.tuwien.ac.at>

	* src/dlvhex/State.cpp: Turn off weak constraint handling.
	Include AtomSetFunctions.h.

	* include/dlvhex/Rule.h (compare): Move to public section.
	* include/dlvhex/WeakConstraint.h: Likewise.

	* include/dlvhex/ResultContainer.h (ResultContainer::getMaxLevel): New method.
	* src/dlvhex/ResultContainer.cpp: Likewise.
	* src/dlvhex/TextOutputBuilder.cpp: Likewise.

	* include/dlvhex/BaseAtom.h: Remove unnecessary default ctors and virtual dtors.
	* include/dlvhex/Constraint.h: Likewise.
	* include/dlvhex/Literal.h: Likewise.

	* include/dlvhex/BaseRule.h (BaseRule::accept): Set pure virtual.

	* include/dlvhex/AtomSetFunctions.h: Make non-member functions inline.
	(isConsistent): New non-member function.

	* include/dlvhex/Atom.h: Remove virtual dtor.
	Add BaseAtom copy ctor.
	Add missing virtual methods.
	* include/dlvhex/Atom.tcc: Likewise.

	* include/dlvhex/AnswerSet.h (AnswerSet::getMaxLevel): Add const qualifier.
	* src/dlvhex/AnswerSet.cpp: Likewise.

	* include/dlvhex/AggregateAtom.h: Add missing virtual methods.
	* src/dlvhex/AggregateAtom.cpp: Likewise

2008-07-23  Thomas Krennwallner  <tkren@kr.tuwien.ac.at>

	* include/dlvhex/AggregateAtom.h: Started refactoring syntax tree.
	* include/dlvhex/ASPSolver.tcc: Likewise.
	* include/dlvhex/Atom.h: Likewise.
	* include/dlvhex/Atom.tcc: Likewise.
	* include/dlvhex/AtomSet.h: Likewise.
	* include/dlvhex/AtomSetFunctions.h: Likewise.
	* include/dlvhex/BaseAtom.h: Likewise.
	* include/dlvhex/BaseLiteral.h: Likewise.
	* include/dlvhex/BaseQuery.h: Likewise.
	* include/dlvhex/BaseRule.h: Likewise.
	* include/dlvhex/BaseVisitor.h: Likewise.
	* include/dlvhex/Body.h: Likewise.
	* include/dlvhex/BuiltinPredicate.h: Likewise.
	* include/dlvhex/Component.h: Likewise.
	* include/dlvhex/Constraint.h: Likewise.
	* include/dlvhex/Dependency.h: Likewise.
	* include/dlvhex/ExternalAtom.h: Likewise.
	* include/dlvhex/Head.h: Likewise.
	* include/dlvhex/Literal.h: Likewise.
	* include/dlvhex/Literal.tcc: Likewise.
	* include/dlvhex/NegationTraits.h: Likewise.
	* include/dlvhex/NullVisitor.h: Likewise.
	* include/dlvhex/PrintVisitor.h: Likewise.
	* include/dlvhex/Program.h: Likewise.
	* include/dlvhex/ProgramNode.h: Likewise.
	* include/dlvhex/QueryTraits.h: Likewise.
	* include/dlvhex/Rule.h: Likewise.
	* include/dlvhex/WeakConstraint.h: Likewise.
	* src/dlvhex/AggregateAtom.cpp: Likewise.
	* src/dlvhex/BaseAtom.cpp: Likewise.
	* src/dlvhex/BuiltinPredicate.cpp: Likewise.
	* src/dlvhex/Constraint.cpp: Likewise.
	* src/dlvhex/DLVresultParser.ypp: Likewise.
	* src/dlvhex/Dependency.cpp: Likewise.
	* src/dlvhex/EvaluateExtatom.cpp: Likewise.
	* src/dlvhex/ExternalAtom.cpp: Likewise.
	* src/dlvhex/FixpointModelGenerator.cpp: Likewise.
	* src/dlvhex/GraphBuilder.cpp: Likewise.
	* src/dlvhex/GraphProcessor.cpp: Likewise.
	* src/dlvhex/GuessCheckModelGenerator.cpp: Likewise.
	* src/dlvhex/HexParser.ypp: Likewise.
	* src/dlvhex/OrdinaryModelGenerator.cpp: Likewise.
	* src/dlvhex/PrintVisitor.cpp: Likewise.
	* src/dlvhex/ResultContainer.cpp: Likewise.
	* src/dlvhex/Rule.cpp: Likewise.
	* src/dlvhex/RuleMLOutputBuilder.cpp: Likewise.
	* src/dlvhex/SafetyChecker.cpp: Likewise.
	* src/dlvhex/State.cpp: Likewise.
	* src/dlvhex/TextOutputBuilder.cpp: Likewise.
	* src/dlvhex/WeakConstraint.cpp: Likewise.
	* src/dlvhex/dlvhex.cpp: Likewise.

	* include/dlvhex/Term.h: Started refactoring Terms.
	* src/dlvhex/Term.cpp: Likewise.

	* include/dlvhex/Makefile.am: Update.
	* src/dlvhex/Makefile.am: Likewise.

	* include/dlvhex/Repository.h: Remove.
	* src/dlvhex/Atom.cpp: Likewise.
	* src/dlvhex/AtomSet.cpp: Likewise.
	* src/dlvhex/Literal.cpp: Likewise.
	* src/dlvhex/Program.cpp: Likewise.
	* src/dlvhex/Repository.cpp: Likewise.

	* include/dlvhex/AtomNode.h: Use Program instead of std::vector<Rule*>.
	* include/dlvhex/NodeGraph.h: Likewise.
	* src/dlvhex/AtomNode.cpp: Likewise.
	* src/dlvhex/NodeGraph.cpp: Likewise.

	* include/dlvhex/AnswerSet.h: New interface.
	* src/dlvhex/AnswerSet.cpp: Likewise.

	* include/dlvhex/ASPSolver.h: Include missing headers.
	* include/dlvhex/GraphBuilder.h: Likewise.
	* include/dlvhex/PluginInterface.h: Likewise.
	* include/dlvhex/ProgramCtx.h: Likewise.
	* src/dlvhex/BoostComponentFinder.cpp: Likewise.
	* src/dlvhex/ComponentFinder.cpp: Likewise.

=======

2008-07-10  Thomas Krennwallner  <tkren@kr.tuwien.ac.at>

	* src/dlvhex/GraphProcessor.cpp (GraphProcessor::run): Optimize
	the dependency graph evaluation algorithm to speed up the
	processing of independent components.

	* include/dlvhex/AtomSet.h (multiplySets): Remove.
	* src/dlvhex/AtomSet.cpp: Likewise.

2008-07-08  Thomas Krennwallner  <tkren@kr.tuwien.ac.at>

	* include/dlvhex/DepGraphBuilder.h: Remove new dependency graph.
	* include/dlvhex/HexDepGraph.h: Likewise.
	* include/dlvhex/HexDepGraphBuilder.h: Likewise.
	* include/testsuite/dlvhex/DepGraphTest.h: Likewise.
	* src/testsuite/dlvhex/DepGraphTest.cpp: Likewise.
	* src/testsuite/dlvhex/Makefile.am: Likewise.
	
>>>>>>> 81a8bced
2008-07-07  Thomas Krennwallner  <tkren@kr.tuwien.ac.at>

	* src/dlvhex/SafetyChecker.cpp (StrongSafetyChecker): Fix checking
	of ground expansion-safe external atoms.

2008-06-29  Thomas Krennwallner  <tkren@kr.tuwien.ac.at>

	* src/testsuite/dlvhex/Makefile.am (dlvhexTS_SOURCES): Add DepGraphTest.cpp.

	* include/dlvhex/DepGraphBuilder.h: New file.
	* include/dlvhex/HexDepGraph.h: Likewise.
	* include/dlvhex/HexDepGraphBuilder.h: Likewise.
	* include/testsuite/dlvhex/DepGraphTest.h: Likewise.
	* src/testsuite/dlvhex/DepGraphTest.cpp: Likewise.

2008-05-30  Thomas Krennwallner  <tkren@kr.tuwien.ac.at>

	* TODO: Update.

	* configure.ac: Always set -W -Wall.

	* src/dlvhex/GuessCheckModelGenerator.cpp: Add more debug output.

2008-05-14  Thomas Krennwallner  <tkren@kr.tuwien.ac.at>

	* NEWS: Update.
	* README: Likewise.
	* TODO: Likewise.

2008-05-07  Thomas Krennwallner  <tkren@kr.tuwien.ac.at>

	* src/dlvhex/TextOutputBuilder.cpp: Move lonely std::endl to the output builder.
	* src/dlvhex/dlvhex.cpp: Likewise.

	* include/dlvhex/globals.h: Fix DLVHEX_DEBUG preprocessor macros.

	* include/dlvhex/ASPSolver.tcc: Unify DLVHEX_DEBUG output.
	* src/dlvhex/Component.cpp: Likewise.
	* src/dlvhex/FixpointModelGenerator.cpp: Likewise.
	* src/dlvhex/GuessCheckModelGenerator.cpp: Likewise.
	* src/dlvhex/OrdinaryModelGenerator.cpp: Likewise.
	* src/dlvhex/State.cpp: Likewise.

2008-05-06  Thomas Krennwallner  <tkren@kr.tuwien.ac.at>

	* src/dlvhex/GuessCheckModelGenerator.cpp: Do not add negative
	literals in the translated guess-n-check rules for external atoms
	extensions.

2008-05-03  Thomas Krennwallner  <tkren@kr.tuwien.ac.at>

	* configure.ac: Check for boost's iostreams library.

	* src/dlvhex/GraphProcessor.cpp (GraphProcessor::run): Bugfix --
	use std::set instead of std::vector for allLeavesResult.
	Sanitize code.
	
	* src/dlvhex/AtomSet.cpp (AtomSet::operator<): Sanitize code.

	* include/dlvhex/DLVProcess.h: Add support for dumping the
	intermediate programs sent to the ASP solver.
	* src/dlvhex/DLVProcess.cpp: Likewise.

2008-04-24  Thomas Krennwallner  <tkren@kr.tuwien.ac.at>

	* src/dlvhex/DLVresultParser.ypp: Allow multiline error messages
	from dlv(db).

2008-04-23  Alessandra Martello  <a.martello@mat.unical.it>

	* include/dlvhex/Makefile.am: Install Process.h, ProcessBuf.h,
	ProgramCtx.h, and DLVProcess.h.

	* src/dlvhex/DLVProcess.cpp: Use -ORdr- in dlvdb invocation.

2008-04-23  Thomas Krennwallner  <tkren@kr.tuwien.ac.at>

	* include/dlvhex/State.h (State::setupProgramCtx): New method.
	(SetupProgramCtxState): New state class.
	* src/dlvhex/State.cpp: Likewise.

	* include/dlvhex/ProgramCtx.h (ProgramCtx::setupProgramCtx): New state action.
	* src/dlvhex/ProgramCtx.cpp: Likewise.

	* include/dlvhex/PluginInterface.h (PluginInterface::setupProgramCtx):
	New method for the plugins as a last change to setup the
	ProgramCtx right before we start evaluating it.

	* src/dlvhex/DLVProcess.cpp (DLVDBProcess::spawn): Check if
	configure found dlvdb.

	* src/testsuite/dlvhex/ASPsolverTest.cpp: ASPSolver now never
	includes the EDB in the result.

	* src/dlvhex/dlvhex.cpp: Add support for DLVDBProcess.
	Add support for setting up the ProgramCtx in the plugins.

	* src/dlvhex/ProgramCtx.cpp: Use DLVProcess by default.

	* src/dlvhex/GuessCheckModelGenerator.cpp: Fix a bug in checking
	the compatible sets.

	* src/dlvhex/AtomSet.cpp (AtomSet::difference): Fix set difference.

	* include/dlvhex/Registry.h (Registry::storeAtom): Remove method.
	* src/dlvhex/DLVresultParser.ypp: Likewise.
	* src/dlvhex/GraphBuilder.cpp: Likewise.
	* src/dlvhex/HexParser.ypp: Likewise.
	* src/dlvhex/Registry.cpp: Likewise.
	* src/dlvhex/Rule.cpp: Likewise.
	* src/testsuite/dlvhex/TestGraphProcessor.cpp: Likewise.

	* include/dlvhex/Makefile.am: Remove AtomFactory.
	* src/dlvhex/Makefile.am: Likewise.

	* include/dlvhex/DependencyGraph.h: Use ProgramCtx.
	* include/dlvhex/GraphProcessor.h: Likewise.
	* include/dlvhex/ModelGenerator.h: Likewise.
	* src/dlvhex/DependencyGraph.cpp: Likewise.
	* src/dlvhex/FixpointModelGenerator.cpp: Likewise.
	* src/dlvhex/GraphProcessor.cpp: Likewise.
	* src/dlvhex/OrdinaryModelGenerator.cpp: Likewise.
	* src/dlvhex/State.cpp: Likewise.

	* include/dlvhex/DLVProcess.h (DLVDBProcess): New class for dlvdb.
	* src/dlvhex/DLVProcess.cpp: Likewise.

	* include/dlvhex/Component.h: Declare PluginContainer.
	* src/dlvhex/Component.cpp: Likewise.

	* include/dlvhex/AtomFactory.h: Remove.
	* src/dlvhex/AtomFactory.cpp: Likewise.

	* include/dlvhex/AtomSet.h (AtomSet::AtomCompare::operator()): Add const qualifier.

2008-04-21  Thomas Krennwallner  <tkren@kr.tuwien.ac.at>

	* src/dlvhex/AtomFactory.cpp (AtomFactory::insert): Do not create
	unique AtomPtr.

	* src/dlvhex/dlvhex.cpp: Use ProgramCtx and its state machinery.

	* src/dlvhex/Component.cpp: Code cleanups.
	* src/dlvhex/DependencyGraph.cpp: Likewise.
	* src/dlvhex/SafetyChecker.cpp: Likewise.
	* src/dlvhex/State.cpp: Likewise.

	* src/dlvhex/Makefile.am (dlvhex_SOURCES): Add ProgramCtx.cpp and
	State.cpp.

	* include/dlvhex/Makefile.am (noinst_HEADERS): Add ProgramCtx.h
	and State.h.

	* include/dlvhex/ProgramCtx.h: New file.
	* include/dlvhex/State.h: Likewise.
	* src/dlvhex/ProgramCtx.cpp: Likewise.
	* src/dlvhex/State.cpp: Likewise.	

	* include/dlvhex/ModelGenerator.h: Remove ProgramBuilder.h.

	* include/dlvhex/GraphBuilder.h: Clean up interface.
	* include/dlvhex/ResultContainer.h: Likewise.
	* src/dlvhex/GraphBuilder.cpp: Likewise.
	* src/dlvhex/ResultContainer.cpp: Likewise.

2008-04-18  Thomas Krennwallner  <tkren@kr.tuwien.ac.at>

	* src/dlvhex/dlvhex.cpp: Add --solver option.

	* configure.ac: Search for dlvdb.

	* include/dlvhex/DLVProcess.h: Add support for dlvdb.
	* include/dlvhex/Process.h: Likewise.
	* src/dlvhex/DLVProcess.cpp: Likewise.

	* include/dlvhex/ASPSolver.tcc: Fix error message.

	* include/testsuite/dlvhex/ASPsolverTest.h: Use new ASPSolver infrastructure.
	* src/testsuite/dlvhex/ASPsolverTest.cpp: Likewise.

	* src/dlvhex/FixpointModelGenerator.cpp: Use new ASPSolver
	infrastructure.
	Add more sanity checks.
	* src/dlvhex/GuessCheckModelGenerator.cpp: Likewise.
	* src/dlvhex/OrdinaryModelGenerator.cpp: Likewise.
	
	* include/dlvhex/ModelGenerator.h: Cleaned up ModelGenerator
	interface.

	* include/dlvhex/AtomSet.h: Add some const qualifiers to the
	interface.
	* src/dlvhex/AtomSet.cpp: Likewise.

	* include/dlvhex/ASPSolver.h: Rename ASPsolver.h.
	Generalize ASPSolver interface.
	* include/dlvhex/ASPSolver.tcc: Likewise.

	* include/dlvhex/ASPsolver.h: Remove.
	* include/dlvhex/ProgramBuilder.h: Likewise.
	* src/dlvhex/ASPsolver.cpp: Likewise.
	* src/dlvhex/ProgramBuilder.cpp: Likewise.

	* include/dlvhex/Process.h: New file.
	* include/dlvhex/DLVProcess.h: Likewise.
	* src/dlvhex/DLVProcess.cpp: Likewise.

	* include/dlvhex/ProcessBuf.h: Add some sanity checks.
	(ProcessBuf::open): Return pid or -1 in case of error.
	* src/dlvhex/ProcessBuf.cpp: Likewise.

	* src/dlvhex/Makefile.am (libaspsolver_la_SOURCES): Add DLVProcess.cpp.
	(libaspsolver_la_LDFLAGS): Bump version-info to 1:0:0.
	(libdlvhexbase_la_SOURCES): Remove ProgramBuilder.cpp.

	* include/dlvhex/Makefile.am (noinst_HEADERS): Add ASPSolver.tcc,
	DLVProcess.h, and Process.h.
	(pkginclude_HEADERS): Remove ProgramBuilder.h

	* src/dlvhex/Component.cpp: Remove ASPsolver.
	* src/dlvhex/DLVresultParser.ypp: Likewise.
	* src/dlvhex/DependencyGraph.cpp: Likewise.

	* TODO: Update.

2008-04-08  Alessandra Martello  <a.martello@mat.unical.it>

	* include/dlvhex/Atom.h (Atom::setPredicate,Atom::setArgument): Add new setter methods.
	* src/dlvhex/Atom.cpp: Likewise.

2008-03-25  Thomas Krennwallner  <tkren@kr.tuwien.ac.at>

	* src/dlvhex/PluginContainer.cpp: Look for "libdlvhex" instead of
	"lib", otherwise we end up loading unrelated shared libraries.

2008-03-20  Thomas Krennwallner  <tkren@kr.tuwien.ac.at>

	* src/dlvhex/dlvhex.cpp: Use PluginConverter::createConverters
	instead of createConverter.

	* include/dlvhex/PluginInterface.h (PluginConverter::createConverters):
	New method.
	
2008-03-10  Thomas Krennwallner  <tkren@kr.tuwien.ac.at>

	* include/dlvhex/Makefile.am: Install Registry.h.

2008-02-26  Thomas Krennwallner  <tkren@kr.tuwien.ac.at>

	* TODO: Update.

	* examples/dawg.hex: New testcase.

	* include/dlvhex/PrintVisitor.h (RawPrintVisitor): Add Rule* visit
	method for appending newlines.
	* src/dlvhex/PrintVisitor.cpp: Likewise.

2008-02-25  Thomas Krennwallner  <tkren@kr.tuwien.ac.at>

	* src/dlvhex/SafetyChecker.cpp: Fix a bug which mistakenly
	reported unsafe rules.
	
	* examples/Makefile.am: Add new testcase for unsafety bug.
	* examples/extatom6.hex: Likewise.
	* examples/tests/dlvhextests.test: Likewise.
	* examples/tests/extatom6.out: Likewise.
	
2008-02-24  Thomas Krennwallner  <tkren@kr.tuwien.ac.at>

	* src/dlvhex/GuessCheckModelGenerator.cpp: Use ASPsolver instead of FixpointModelGenerator.

	* include/dlvhex/HexParserDriver.h: Add missing AtomSet.h include.

	* include/dlvhex/BaseVisitor.h: Program is now visitable.
	Allow Visitors to alter the visited objects.
	* include/dlvhex/PrintVisitor.h: Likewise.
	* include/dlvhex/Program.h: Likewise.
	* include/dlvhex/Repository.h: Likewise.
	* src/dlvhex/Component.cpp: Likewise.
	* src/dlvhex/GraphProcessor.cpp: Likewise.
	* src/dlvhex/Program.cpp: Likewise.

	* include/dlvhex/AggregateAtom.h: Remove const qualifier from the accept method.
	* include/dlvhex/Atom.h: Likewise.
	* include/dlvhex/AtomSet.h: Likewise.
	* include/dlvhex/ExternalAtom.h: Likewise.
	* include/dlvhex/Literal.h: Likewise.
	* include/dlvhex/ProgramBuilder.h: Likewise.
	* include/dlvhex/Rule.h: Likewise.
	* src/dlvhex/AggregateAtom.cpp: Likewise.
	* src/dlvhex/AnswerSet.cpp: Likewise.
	* src/dlvhex/Atom.cpp: Likewise.
	* src/dlvhex/AtomSet.cpp: Likewise.
	* src/dlvhex/ExternalAtom.cpp: Likewise.
	* src/dlvhex/Literal.cpp: Likewise.
	* src/dlvhex/PrintVisitor.cpp: Likewise.
	* src/dlvhex/ProgramBuilder.cpp: Likewise.
	* src/dlvhex/Rule.cpp: Likewise.
	* src/dlvhex/dlvhex.cpp: Likewise.

2008-02-21  Thomas Krennwallner  <tkren@kr.tuwien.ac.at>

	* src/dlvhex/GuessCheckModelGenerator.cpp: Sanitize debug output.

	* src/dlvhex/TextOutputBuilder.cpp (TextOutputBuilder::buildResult):
	Fix bug when we have to output empty ResultContainers.

	* src/dlvhex/PluginContainer.cpp (PluginContainer::importPlugins):
	Print warnings for duplicate external atoms.

	* examples/Makefile.am: Add missing testcases.

2008-02-20  Thomas Krennwallner  <tkren@kr.tuwien.ac.at>

	* Makefile.am: Require automake >= 1.10.

	* src/dlvhex/Dependency.cpp: Use static_cast<> where appropriate.
	* src/dlvhex/GraphBuilder.cpp: Likewise.
	* src/dlvhex/GuessCheckModelGenerator.cpp: Likewise.
	* src/dlvhex/Program.cpp: Likewise.
	* src/dlvhex/Rule.cpp: Likewise.
	* src/dlvhex/SafetyChecker.cpp: Likewise.

	* include/dlvhex/ExternalAtom.h (ExternalAtom::equals): Remove.
	(ExternalAtom::operator<,ExternalAtom::operator==): Fix parameters.
	* src/dlvhex/ExternalAtom.cpp: Likewise.

	* include/dlvhex/Atom.h (Atom::equals): Remove.
	* src/dlvhex/Atom.cpp: Likewise.
	* src/dlvhex/NodeGraph.cpp: Likewise.

2008-02-19  Thomas Krennwallner  <tkren@kr.tuwien.ac.at>

	* NEWS: Update.

	* src/dlvhex/ExternalAtom.cpp (ExternalAtom::unifiesWith):
	Extatoms unifies with extatoms now.

	* src/dlvhex/Component.cpp (ExternalComponent::evaluate): Fix
	evaluation of EXTERNAL_AUX dependencies in nonground extatom inputs.

	* src/dlvhex/AtomNode.cpp: Small beautifiers.
	* src/dlvhex/DependencyGraph.cpp: Likewise.
	* src/dlvhex/GraphBuilder.cpp: Likewise.

	* src/dlvhex/Atom.cpp (Atom::isGround,Atom::unifiesWith): Simplify.

	* include/dlvhex/globals.h: Beautify DLVHEX_DEBUG and dlvhex timer.
	* src/dlvhex/ASPsolver.cpp: Likewise.
	* src/dlvhex/FixpointModelGenerator.cpp: Likewise.
	* src/dlvhex/GraphProcessor.cpp: Likewise.
	* src/dlvhex/GuessCheckModelGenerator.cpp: Likewise.
	* src/dlvhex/OrdinaryModelGenerator.cpp: Likewise.
	* src/dlvhex/dlvhex.cpp: Likewise.

	* examples/Makefile.am: Add missing testcase extatom5.hex.
	* examples/tests/dlvhextests.test: Likewise.
	* examples/tests/extatom5.out: Likewise.

2008-02-18  Thomas Krennwallner  <tkren@kr.tuwien.ac.at>

	* src/dlvhex/GraphBuilder.cpp: Check input/output arities of ExternalAtoms.
	Dynamically create auxiliary extatom-input rules.

	* src/dlvhex/EvaluateExtatom.cpp: Code cleanups and documentation.

	* include/dlvhex/Rule.h (Rule::getFile): Interface fix.
	* src/dlvhex/Rule.cpp: Likewise.

	* include/dlvhex/ExternalAtom.h (ExternalAtom::setAuxPredicate): New method.
	(ExternalAtom::operator<): New method.
	* src/dlvhex/ExternalAtom.cpp: Likewise.

	* examples/Makefile.am: Add new testcase.
	* examples/extatom5.hex: Likewise.

2008-02-17  Thomas Krennwallner  <tkren@kr.tuwien.ac.at>

	* include/dlvhex/ExternalAtom.h: Remove static external atom counter.
	External atoms now have simple replacement names (this breaks non-ground input).
	* src/dlvhex/ExternalAtom.cpp: Likewise.

	* include/dlvhex/EvaluateExtatom.h: Add documentation.

	* examples/Makefile.am: Add new testcase for replacementname bug.
	* examples/extatom4.hex: Likewise.
	* examples/tests/dlvhextests.test: Likewise.
	* examples/tests/extatom4.out: Likewise.

	* src/dlvhex/AtomNode.cpp: Replace todo hints by doxygen's @todo
	documentation.
	* src/dlvhex/BoostComponentFinder.cpp: Likewise.
	* src/dlvhex/Component.cpp: Likewise.
	* src/dlvhex/DependencyGraph.cpp: Likewise.
	* src/dlvhex/ExternalAtom.cpp: Likewise.
	* src/dlvhex/HexParser.ypp: Likewise.
	* src/dlvhex/Program.cpp: Likewise.
	* src/dlvhex/dlvhex.cpp: Likewise.
	* src/testsuite/dlvhex/ASPsolverTest.cpp: Likewise.

	* src/dlvhex/ASPsolver.cpp: Add debugging output for verbose
	levels above 2.

	* include/dlvhex/HexParserDriver.h (HexParserDriver::getInputFilename):
	Return a reference instead of a copy.
	* src/dlvhex/HexParserDriver.cpp: Likewise.

2008-02-16  Thomas Krennwallner  <tkren@kr.tuwien.ac.at>

	* configure.ac: Do not check for libboost-graph.
	Require autoconf 2.61 due to new boost.m4.

2008-02-12  Thomas Krennwallner  <tkren@kr.tuwien.ac.at>

	* src/dlvhex/GraphBuilder.cpp: Add dependencies from aggregate
	atoms to atoms occurring in the body of them (fixes agg2.hex).
	* examples/agg2.hex: Likewise.

	* TODO: Update.

2008-02-11  Thomas Krennwallner  <tkren@kr.tuwien.ac.at>

	* src/dlvhex/dlvhex.cpp: g++ 3.3 is unable to infer template types
	in boost::tokenizer.

	* include/dlvhex/Term.h: Fix doxygen docs.
	* include/dlvhex/URLBuf.h: Likewise.

	* doxygen.cfg: Extract static and private members.

	* README: Describe --with-boost and libcurl.

	* src/testsuite/dlvhex/Makefile.am (AM_CPPFLAGS): Add BOOST_CPPFLAGS.

2008-02-10  Thomas Krennwallner  <tkren@kr.tuwien.ac.at>

	* include/dlvhex/ComponentFinder.h: Fix doxygen doc.
	* include/dlvhex/DLVresultParserDriver.h: Likewise.
	* include/dlvhex/DependencyGraph.h: Likewise.
	* include/dlvhex/HexParserDriver.h: Likewise.
	* include/dlvhex/NamesTable.h: Likewise.
	* include/dlvhex/PluginInterface.h: Likewise.
	* include/dlvhex/ProcessBuf.h: Likewise.
	* include/dlvhex/ResultContainer.h: Likewise.
	* include/dlvhex/URLBuf.h: Likewise.
	* src/dlvhex/AtomFactory.cpp: Likewise.
	* src/dlvhex/AtomSet.cpp: Likewise.
	* src/dlvhex/EvaluateExtatom.cpp: Likewise.
	* src/dlvhex/NodeGraph.cpp: Likewise.
	
	* doxygen.cfg: Update doxygen configuration via doxygen -u.

	* dlvhex.pc.in: Add Description field.

	* configure.ac: Integrate new boost searching macros.
	Create doxygen documentation in the doc directory.
	Output configuration after configure invocation.

	* m4/boost.m4: Use boost.m4 from http://repo.or.cz/w/boost.m4.git.

	* src/dlvhex/Makefile.am: Integrate new boost searching macros.

2008-02-06  Thomas Krennwallner  <tkren@kr.tuwien.ac.at>

	* src/dlvhex/Component.cpp (Component::isInComponent): Beautify.

	* examples/extatom3.hex: Fix doc.

	* src/dlvhex/dlvhex.cpp: Use new safety checkers.

	* src/dlvhex/SafetyChecker.cpp: Fix strong safety checker.
	Beautify API.
	Fixes #1885479.
	* include/dlvhex/SafetyChecker.h: Likewise.

2008-02-03  Thomas Krennwallner  <tkren@kr.tuwien.ac.at>

	* examples/extatom3.hex: Fix testcase.

	* src/dlvhex/EvaluateExtatom.cpp (EvaluateExtatom::evaluate):
	Throw a PluginError if plugin returns tuples of different size
	than size of output list.

	* src/dlvhex/ExternalAtom.cpp (ExternalAtom::equals): Fix nonworking method.

	* src/dlvhex/GraphProcessor.cpp: Beautify debugging output.

	* include/dlvhex/NodeGraph.h: Clean up interface.
	* src/dlvhex/NodeGraph.cpp: Likewise.

2008-02-02  Thomas Krennwallner  <tkren@kr.tuwien.ac.at>

	* src/testsuite/dlvhex/TestPlugin.cpp: &testA and &testB is now well-defined.

	* TODO: Update.

	* examples/agg2.hex: Typo.

	* examples/extatom3.hex: New file.

2008-02-01  Thomas Krennwallner  <tkren@kr.tuwien.ac.at>

	* include/dlvhex/EvaluateExtatom.h: Throw PluginError if we cannot
	find the PluginAtom in the PluginContainer.
	* include/dlvhex/GraphBuilder.h: Likewise.
	* src/dlvhex/EvaluateExtatom.cpp: Likewise.
	* src/dlvhex/GraphBuilder.cpp: Likewise.

	* README: Update.

	* MAINTAINER-README: New file.

	* src/dlvhex/BoostComponentFinder.cpp: Fix graphviz output code.

	* src/dlvhex/AtomNode.cpp: Split AtomNode.{cpp,h} into {AtomNode,Dependency,NodeGraph}.{cpp,h}.
	* src/dlvhex/Dependency.cpp: Likewise.
	* src/dlvhex/GraphBuilder.cpp: Likewise.

	* src/dlvhex/NodeGraph.cpp: Likewise.
	* src/dlvhex/Makefile.am: Likewise.
	* include/dlvhex/AtomNode.h: Likewise.
	* include/dlvhex/Dependency.h: Likewise.
	* include/dlvhex/DependencyGraph.h: Likewise.
	* include/dlvhex/GraphBuilder.h: Likewise.	

	* include/dlvhex/NodeGraph.h: Likewise.
	* include/dlvhex/Makefile.am: Likewise.

2008-01-30  Thomas Krennwallner  <tkren@kr.tuwien.ac.at>

	* src/dlvhex/Atom.cpp: Use boost::tokenizer instead of helper::stringExplode.
	* src/dlvhex/dlvhex.cpp: Likewise.

	* include/dlvhex/Makefile.am: Remove helper.cpp and helper.h.
	* include/dlvhex/helper.h: Likewise.
	* src/dlvhex/Makefile.am: Likewise.
	* src/dlvhex/ASPsolver.cpp: Likewise.
	* src/dlvhex/helper.cpp: Likewise.

2008-01-29  Thomas Krennwallner  <tkren@kr.tuwien.ac.at>

	* examples/agg2.hex: New testcase for aggregates and external atoms.
	* examples/tests/dlvhextests.test: Likewise.
	* examples/tests/agg2.out: Likewise.

2008-01-28  Thomas Krennwallner  <tkren@kr.tuwien.ac.at>

	* src/testsuite/dlvhex/Makefile.am: Only compile testsuite if
	cppunit is installed.

	* configure.ac: Give better debug output when cppunit is not
	installed.

2008-01-26  Thomas Krennwallner  <tkren@kr.tuwien.ac.at>

	* src/dlvhex/EvaluateExtatom.cpp: Add sanity checks for answer
	tuples from plugin atoms.
	LGPLize source.
	
	* src/dlvhex/dlvhex.cpp: Fix default namespace replacment.
	LGPLize source.
	
	* include/dlvhex/ASPsolver.h: LGPLize source.
	* include/dlvhex/AggregateAtom.h: Likewise.
	* include/dlvhex/AnswerSet.h: Likewise.
	* include/dlvhex/Atom.h: Likewise.
	* include/dlvhex/AtomFactory.h: Likewise.
	* include/dlvhex/AtomNode.h: Likewise.
	* include/dlvhex/AtomSet.h: Likewise.
	* include/dlvhex/BaseVisitor.h: Likewise.
	* include/dlvhex/BoostComponentFinder.h: Likewise.
	* include/dlvhex/Component.h: Likewise.
	* include/dlvhex/ComponentFinder.h: Likewise.
	* include/dlvhex/DLVresultFlexLexer.h: Likewise.
	* include/dlvhex/DLVresultParserDriver.h: Likewise.
	* include/dlvhex/DependencyGraph.h: Likewise.
	* include/dlvhex/Error.h: Likewise.
	* include/dlvhex/EvaluateExtatom.h: Likewise. 
	* include/dlvhex/ExternalAtom.h: Likewise.
	* include/dlvhex/GraphBuilder.h: Likewise.
	* include/dlvhex/GraphProcessor.h: Likewise.
	* include/dlvhex/HexFlexLexer.h: Likewise.
	* include/dlvhex/HexParserDriver.h: Likewise.
	* include/dlvhex/Literal.h: Likewise.
	* include/dlvhex/ModelGenerator.h: Likewise.
	* include/dlvhex/NamesTable.h: Likewise.
	* include/dlvhex/OutputBuilder.h: Likewise.
	* include/dlvhex/ParserDriver.h: Likewise.
	* include/dlvhex/PlatformDefinitions.h: Likewise.
	* include/dlvhex/PluginContainer.h: Likewise.
	* include/dlvhex/PluginInterface.h: Likewise.
	* include/dlvhex/PrintVisitor.h: Likewise.
	* include/dlvhex/ProcessBuf.h: Likewise.
	* include/dlvhex/Program.h: Likewise.
	* include/dlvhex/ProgramBuilder.h: Likewise.
	* include/dlvhex/Registry.h: Likewise.
	* include/dlvhex/Repository.h: Likewise.
	* include/dlvhex/ResultContainer.h: Likewise.
	* include/dlvhex/Rule.h: Likewise.
	* include/dlvhex/SafetyChecker.h: Likewise.
	* include/dlvhex/RuleMLOutputBuilder.h: Likewise.
	* include/dlvhex/Term.h: Likewise.
	* include/dlvhex/TextOutputBuilder.h: Likewise.
	* include/dlvhex/URLBuf.h: Likewise.
	* include/dlvhex/globals.h: Likewise.
	* include/dlvhex/helper.h: Likewise.
	* include/testsuite/dlvhex/ASPsolverTest.h: Likewise.
	* include/testsuite/dlvhex/TestGraphProcessor.h: Likewise.
	* include/testsuite/dlvhex/TypeTest.h: Likewise.
	* src/dlvhex/ASPsolver.cpp: Likewise.
	* src/dlvhex/AggregateAtom.cpp: Likewise.
	* src/dlvhex/AnswerSet.cpp: Likewise.
	* src/dlvhex/Atom.cpp: Likewise.
	* src/dlvhex/AtomFactory.cpp: Likewise.
	* src/dlvhex/AtomNode.cpp: Likewise.
	* src/dlvhex/AtomSet.cpp: Likewise.
	* src/dlvhex/BoostComponentFinder.cpp: Likewise.
	* src/dlvhex/Component.cpp: Likewise.
	* src/dlvhex/ComponentFinder.cpp: Likewise.
	* src/dlvhex/DLVresultParser.ypp: Likewise.
	* src/dlvhex/DLVresultParserDriver.cpp: Likewise.
	* src/dlvhex/DLVresultScanner.lpp: Likewise.
	* src/dlvhex/DependencyGraph.cpp: Likewise.
	* src/dlvhex/ExternalAtom.cpp: Likewise.
	* src/dlvhex/Error.cpp: Likewise.
	* src/dlvhex/FixpointModelGenerator.cpp: Likewise.
	* src/dlvhex/GraphBuilder.cpp: Likewise.
	* src/dlvhex/GraphProcessor.cpp: Likewise.
	* src/dlvhex/GuessCheckModelGenerator.cpp: Likewise.
	* src/dlvhex/HexParser.ypp: Likewise.
	* src/dlvhex/HexParserDriver.cpp: Likewise.
	* src/dlvhex/HexScanner.lpp: Likewise.
	* src/dlvhex/Literal.cpp: Likewise.
	* src/dlvhex/OrdinaryModelGenerator.cpp: Likewise.
	* src/dlvhex/ParserDriver.cpp: Likewise.
	* src/dlvhex/PluginContainer.cpp: Likewise.
	* src/dlvhex/PluginInterface.cpp: Likewise.
	* src/dlvhex/PrintVisitor.cpp: Likewise.
	* src/dlvhex/ProcessBuf.cpp: Likewise.
	* src/dlvhex/Program.cpp: Likewise.
	* src/dlvhex/ProgramBuilder.cpp: Likewise.
	* src/dlvhex/Registry.cpp: Likewise.
	* src/dlvhex/Repository.cpp: Likewise.
	* src/dlvhex/ResultContainer.cpp: Likewise.
	* src/dlvhex/Rule.cpp: Likewise.
	* src/dlvhex/RuleMLOutputBuilder.cpp: Likewise.
	* src/dlvhex/SafetyChecker.cpp: Likewise.
	* src/dlvhex/Term.cpp: Likewise.
	* src/dlvhex/TextOutputBuilder.cpp: Likewise.
	* src/dlvhex/URLBuf.cpp: Likewise.
	* src/dlvhex/globals.cpp: Likewise.
	* src/dlvhex/helper.cpp: Likewise.
	* src/testsuite/dlvhex/ASPsolverTest.cpp: Likewise.
	* src/testsuite/dlvhex/TestGraphProcessor.cpp: Likewise.
	* src/testsuite/dlvhex/TestPlugin.cpp: Likewise.
	* src/testsuite/dlvhex/TestSuite.cpp: Likewise.
	* src/testsuite/dlvhex/TypeTest.cpp: Likewise.
	* src/testsuite/dlvhex/run-dlvhex-tests.sh: Likewise.

	* examples/namespace2.hex: New testcase for default namespace.
	* examples/tests/dlvhextests.test: Likewise.
	* examples/tests/namespace2.out: Likewise.

	* Makefile.am (AUTOMAKE_OPTIONS): Add check-news.

	* COPYING: New file.

	* COPYING.LESSER: New file.

2008-01-25  Thomas Krennwallner  <tkren@kr.tuwien.ac.at>

	* src/dlvhex/dlvhex.cpp: Use URLBuf for retrieving HTTP programs.

	* src/dlvhex/URLBuf.cpp: New file.
	* m4/libcurl.m4: Likewise.
	* include/dlvhex/URLBuf.h: Likewise.

	* include/dlvhex/Makefile.am: Add URLBuf.h.

	* src/dlvhex/Makefile.am: Add URLBuf.cpp.
	Link with libcurl.

	* configure.ac: Check for libcurl.

	* NEWS: Update.

2008-01-24  Thomas Krennwallner  <tkren@kr.tuwien.ac.at>

	* src/dlvhex/dlvhex.cpp (insertNamespaces): Only replace namespace
	if QName follows XML's NCName.

2008-01-23  Thomas Krennwallner  <tkren@kr.tuwien.ac.at>

	* src/testsuite/dlvhex/TestPlugin.cpp: Set plugin name.

	* src/testsuite/dlvhex/TestGraphProcessor.cpp: Use PluginContainer singleton
	* src/dlvhex/dlvhex.cpp: Likewise.

	* include/dlvhex/PluginContainer.h: Singletonize PluginContainer.
	* src/dlvhex/PluginContainer.cpp: Likewise.

	* include/dlvhex/EvaluateExtatom.h: Improve documentation.
	* include/dlvhex/ExternalAtom.h: Likewise.
	* src/dlvhex/ExternalAtom.cpp: Likewise.

2008-01-22  Thomas Krennwallner  <tkren@kr.tuwien.ac.at>

	* include/dlvhex/Makefile.am: Add ResultContainer.h and AnswerSet.h to the Plugin API.

	* src/dlvhex/dlvhex.cpp: Import OutputBuilders from the plugins.

	* include/dlvhex/OutputBuilder.h: Add OutputBuilder to the Plugin API.
	Use ResultContainer.
	* include/dlvhex/RuleMLOutputBuilder.h: Likewise.
	* include/dlvhex/TextOutputBuilder.h: Likewise.
	* src/dlvhex/RuleMLOutputBuilder.cpp: Likewise.
	* src/dlvhex/TextOutputBuilder.cpp: Likewise.

	* include/dlvhex/ResultContainer.h: Add ResultContainer to the Plugin API.
	* src/dlvhex/ResultContainer.cpp: Likewise.

	* include/dlvhex/PluginInterface.h: Fix documentation.
	Plugins can now register a PluginName to the Plugin API.

2008-01-20  Thomas Krennwallner  <tkren@kr.tuwien.ac.at>

	* src/testsuite/dlvhex/TestGraphProcessor.cpp: Add PluginContainer.

	* src/dlvhex/Makefile.am: Link with libltdl.
	* src/testsuite/dlvhex/Makefile.am: Likewise.

	* src/dlvhex/GraphBuilder.cpp: Use PluginContainer for Input Types.

	* src/dlvhex/AggregateAtom.cpp: Add missing includes.
	* src/dlvhex/GraphProcessor.cpp: Likewise.
	* src/dlvhex/ProgramBuilder.cpp: Likewise.
	* src/dlvhex/Rule.cpp: Likewise.

	* include/dlvhex/Makefile.am: Add EvaluateExtatom.h.

	* include/dlvhex/EvaluateExtatom.h: New file.
	* src/dlvhex/EvaluateExtatom.cpp: Likewise.

	* include/dlvhex/Component.h (ExternalComponent): Add PluginContainer.
	* include/dlvhex/DependencyGraph.h: Likewise.
	* include/dlvhex/GraphBuilder.h: Likewise.
	* include/dlvhex/ModelGenerator.h: Likewise.
	* src/dlvhex/DependencyGraph.cpp: Likewise.

	* src/dlvhex/Component.cpp: Use EvaluateExtatom.
	* src/dlvhex/FixpointModelGenerator.cpp: Likewise.
	* src/dlvhex/GuessCheckModelGenerator.cpp: Likewise.

	* src/dlvhex/dlvhex.cpp (PluginContainer::getAtom): Move plugin
	search to PluginContainer.

	* src/dlvhex/HexParserDriver.cpp: Unify both parse functions.
	* include/dlvhex/HexParserDriver.h: Likewise.

	* src/dlvhex/HexParser.ypp: Treat ExternalAtoms purely
	syntactically, no assigning of PluginAtoms.

	* include/dlvhex/PluginInterface.h: Add OutputBuilder to the
	Plugin API.
	(PluginAtom::getInputTypes): New method.
	* src/dlvhex/PluginInterface.cpp: Likewise.

	* include/dlvhex/PluginContainer.h: Use libltdl.
	* src/dlvhex/PluginContainer.cpp: Likewise.

	* include/dlvhex/ExternalAtom.h (evaluate): Move to
	EvaluateExtatom.
	* src/dlvhex/ExternalAtom.cpp: Likewise.

	* examples/Makefile.am: Add missing test files.

	* configure.ac: Configure libltdl.

	* bootstrap.sh: Copy libltdl.

	* NEWS: Update.

	* Makefile.am (SUBDIRS): Add libltdl.

2007-12-29  Thomas Krennwallner  <tkren@kr.tuwien.ac.at>

	* README: Small update.
	* NEWS: Likewise.

	* bootstrap.sh: Beautify.

	* m4/boost.m4: Use AC_COMPILE_IFELSE instead of deprecated AC_TRY_COMPILE.

	* src/testsuite/dlvhex/TestSuite.cpp: Fix compile-time warning.

	* configure.ac: Use pkgconfig for cppunit.
	Depend on Boost >= 1.33.0 and cppunit >= 1.12.0.
	
	* m4/cppunit.m4: Remove.

	* src/dlvhex/DLVresultScanner.lpp: flex 2.5.34 does not like C++-style comments.

	* src/testsuite/dlvhex/Makefile.am: Enable recursive builds in every directory.
	Link testsuite with libraries instead of compiling stuff redundantly.
	* src/Makefile.am: Likewise.
	* src/dlvhex/Makefile.am: Likewise.
	* src/testsuite/Makefile.am: Likewise.
	* include/Makefile.am: Likewise.
	* include/testsuite/Makefile.am: Likewise.
	* Makefile.am: Likewise.

2007-12-27  Thomas Krennwallner  <tkren@kr.tuwien.ac.at>

	* include/dlvhex/Makefile.am: Export OutputBuilder interface to the plugins.

	* src/dlvhex/Makefile.am: Export OutputBuilder interface to the plugins.
	Remove OutputBuilder.cpp.

	* include/dlvhex/ASPsolver.h: Add namespace dlvhex.
	Refactoring const and reference arguments.
	* include/dlvhex/AggregateAtom.h: Likewise.
	* include/dlvhex/AnswerSet.h: Likewise.
	* include/dlvhex/Atom.h: Likewise.
	* include/dlvhex/AtomFactory.h: Likewise.
	* include/dlvhex/AtomNode.h: Likewise.
	* include/dlvhex/AtomSet.h: Likewise.
	* include/dlvhex/BaseVisitor.h: Likewise.
	* include/dlvhex/BoostComponentFinder.h: Likewise.
	* include/dlvhex/Component.h: Likewise.
	* include/dlvhex/ComponentFinder.h: Likewise.
	* include/dlvhex/DLVresultFlexLexer.h: Likewise.
	* include/dlvhex/DLVresultParserDriver.h: Likewise.
	* include/dlvhex/DependencyGraph.h: Likewise.
	* include/dlvhex/Error.h: Likewise.
	* include/dlvhex/ExternalAtom.h: Likewise.
	* include/dlvhex/GraphBuilder.h: Likewise.
	* include/dlvhex/GraphProcessor.h: Likewise.
	* include/dlvhex/HexFlexLexer.h: Likewise.
	* include/dlvhex/HexParserDriver.h: Likewise.
	* include/dlvhex/Literal.h: Likewise.
	* include/dlvhex/ModelGenerator.h: Likewise.
	* include/dlvhex/NamesTable.h: Likewise.
	* include/dlvhex/ParserDriver.h: Likewise.
	* include/dlvhex/PrintVisitor.h: Likewise.
	* include/dlvhex/ProcessBuf.h: Likewise.
	* include/dlvhex/Program.h: Likewise.
	* include/dlvhex/ProgramBuilder.h: Likewise.
	* include/dlvhex/Registry.h: Likewise.
	* include/dlvhex/Repository.h: Likewise.
	* include/dlvhex/ResultContainer.h: Likewise.
	* include/dlvhex/Rule.h: Likewise.
	* include/dlvhex/SafetyChecker.h: Likewise.
	* include/dlvhex/globals.h: Likewise.
	* include/dlvhex/helper.h: Likewise.
	* src/dlvhex/ASPsolver.cpp: Likewise.
	* src/dlvhex/AggregateAtom.cpp: Likewise.
	* src/dlvhex/AnswerSet.cpp: Likewise.
	* src/dlvhex/Atom.cpp: Likewise.
	* src/dlvhex/AtomFactory.cpp: Likewise.
	* src/dlvhex/AtomNode.cpp: Likewise.
	* src/dlvhex/AtomSet.cpp: Likewise.
	* src/dlvhex/BoostComponentFinder.cpp: Likewise.
	* src/dlvhex/Component.cpp: Likewise.
	* src/dlvhex/ComponentFinder.cpp: Likewise.
	* src/dlvhex/DLVresultParser.ypp: Likewise.
	* src/dlvhex/DLVresultParserDriver.cpp: Likewise.
	* src/dlvhex/DLVresultScanner.lpp: Likewise.
	* src/dlvhex/DependencyGraph.cpp: Likewise.
	* src/dlvhex/Error.cpp: Likewise.
	* src/dlvhex/ExternalAtom.cpp: Likewise.
	* src/dlvhex/FixpointModelGenerator.cpp: Likewise.
	* src/dlvhex/GraphBuilder.cpp: Likewise.
	* src/dlvhex/GraphProcessor.cpp: Likewise.
	* src/dlvhex/GuessCheckModelGenerator.cpp: Likewise.
	* src/dlvhex/HexParserDriver.cpp: Likewise.
	* src/dlvhex/Literal.cpp: Likewise.
	* src/dlvhex/OrdinaryModelGenerator.cpp: Likewise.
	* src/dlvhex/ParserDriver.cpp: Likewise.
	* src/dlvhex/PrintVisitor.cpp: Likewise.
	* src/dlvhex/ProcessBuf.cpp: Likewise.
	* src/dlvhex/Program.cpp: Likewise.
	* src/dlvhex/ProgramBuilder.cpp: Likewise.
	* src/dlvhex/Registry.cpp: Likewise.
	* src/dlvhex/Repository.cpp: Likewise.
	* src/dlvhex/ResultContainer.cpp: Likewise.
	* src/dlvhex/Rule.cpp: Likewise.
	* src/dlvhex/SafetyChecker.cpp: Likewise.
	* src/dlvhex/Term.cpp: Likewise.
	* src/dlvhex/dlvhex.cpp: Likewise.
	* src/dlvhex/globals.cpp: Likewise.
	* src/dlvhex/helper.cpp: Likewise.

	* include/dlvhex/PluginContainer.h: Smart-pointerize PluginAtom.
	Add namespace dlvhex.
	Refactoring const and reference arguments.
	* include/dlvhex/PluginInterface.h: Likewise.
	* src/dlvhex/PluginContainer.cpp: Likewise.
	* src/dlvhex/PluginInterface.cpp: Likewise.

	* src/dlvhex/HexParser.ypp: Fix a small memory leak.
	Add namespace dlvhex.
	* src/dlvhex/HexScanner.lpp: Likewise.

	* include/testsuite/dlvhex/ASPsolverTest.h: Add namespace dlvhex.
	Add __declspec(dllexport) macros.
	* include/testsuite/dlvhex/TestGraphProcessor.h: Likewise.
	* include/testsuite/dlvhex/TypeTest.h: Likewise.
	* src/testsuite/dlvhex/ASPsolverTest.cpp: Likewise.
	* src/testsuite/dlvhex/TestGraphProcessor.cpp: Likewise.
	* src/testsuite/dlvhex/TestPlugin.cpp: Likewise.
	* src/testsuite/dlvhex/TypeTest.cpp: Likewise.

	* src/testsuite/dlvhex/run-dlvhex-tests.sh: Add answer sets costs support.

	* src/dlvhex/OutputBuilder.cpp: Split OutputBuilder files.
	* include/dlvhex/OutputBuilder.h: Likewise.
	* include/dlvhex/TextOutputBuilder.h: Likewise.
	* src/dlvhex/TextOutputBuilder.cpp: Likewise.

	* include/dlvhex/RuleMLOutputBuilder.h: Update RuleML output to 0.91.
	* src/dlvhex/RuleMLOutputBuilder.cpp: Likewise.

	* include/dlvhex/PlatformDefinitions.h: New file.

	* TODO: Update.

	* configure.ac [macosx]: Add macports and fink include directories
	to CPPFLAGS by default.
	Update maintainer.

	* include/dlvhex/Term.h: Fix documentation.

2007-11-30  Thomas Krennwallner  <tkren@kr.tuwien.ac.at>

	* TODO: Update.

	* configure.ac: Add dirname of FlexLexer.h as include path to
	CPPFLAGS.

2007-11-19  Thomas Krennwallner  <tkren@kr.tuwien.ac.at>

	* TODO: Update.

2007-11-11  Thomas Krennwallner  <tkren@kr.tuwien.ac.at>

	* TODO: New file.

	* INSTALL: Remove autogenerated files.
	* COPYING: Likewise.

2007-10-30  Thomas Krennwallner  <tkren@kr.tuwien.ac.at>

	* src/testsuite/dlvhex/TestPlugin.cpp: Fix some warnings.

2007-08-25  Thomas Krennwallner  <tkren@kr.tuwien.ac.at>

	* src/dlvhex/Makefile.am (libdlvhexbase_la_LDFLAGS): Bump
	version-info to 5:1:0.

2007-08-25  Roman Schindlauer  <roman@kr.tuwien.ac.at>

	* examples/simple1.hex: Added.
	* examples/tests/dlvhextests.test: Added test.
	* examples/tests/simple1.out: Added.

	* src/dlvhex/AtomNode.cpp: Corrected < operator of Dependency to take rule
	into account.

2007-08-17  Thomas Krennwallner  <tkren@kr.tuwien.ac.at>

	* src/dlvhex/dlvhex.cpp: Fix compile-time warnings.
	* src/dlvhex/Rule.cpp: Likewise.
	* src/dlvhex/HexParser.ypp: Likewise.
	* examples/Makefile.am: Likewise.

	* examples/tests/namespace1.out: Fix answer sets.

	* examples/tests/weak1r.out: New file.

2007-08-16  Roman Schindlauer  <roman@kr.tuwien.ac.at>

	* NEWS: updated.
	* configure.ac: bumbed to version 1.7.0

2007-07-19  Roman Schindlauer  <roman@kr.tuwien.ac.at>

	* src/dlvhex/ExternalAtom.cpp (initReplAux): Replacement bug for uppercase
	extatom names fixed.
	* src/dlvhex/dlvhex.cpp (insertNamespaces): namespace handling for new URI
	formats fixed. Backtranslation now broken.

2007-07-18  Roman Schindlauer  <roman@kr.tuwien.ac.at>

	* include/dlvhex/Atom.h: Improved documentation.
	* include/dlvhex/AtomSet.h: Likewise.
	* include/dlvhex/Term.h: Likewise.
	* include/dlvhex/PluginInterface.h: Likewise.
	* src/dlvhex/dlvhex.cpp: Likewise.

	* src/dlvhex/ExternalAtom.cpp: Relaxed extatom input checking for
	tuple-inputs.
	* src/dlvhex/PluginInterface.cpp: Likewise.

2007-05-29  Thomas Krennwallner  <tkren@kr.tuwien.ac.at>

	Add emacs local variables at the end of each source file.

2007-05-29  Roman Schindlauer  <roman@kr.tuwien.ac.at>

	* Makefile.am: AUTOMAKE_OPTIONS = gnu.
	* include/dlvhex/Makefile.am: Likewise.
	* include/testsuite/dlvhex/Makefile.am: Likewise.
	* src/dlvhex/Makefile.am: Likewise.
	* src/testsuite/dlvhex/Makefile.am: Likewise.

2007-05-25  Roman Schindlauer  <roman@kr.tuwien.ac.at>

	* COPYING: Added GPL license.
	* all source files: Likewise.

2007-05-24  Roman Schindlauer  <roman@kr.tuwien.ac.at>

	* AUTHORS: new file.
	* INSTALL: new file.
	* NEWS: new file.
	* README: Improved docs.

	* Makefile.am: Added --foreign option.

	* bootstrap.sh: Using reconfigure now instead of single autotools.

	* configure.ac: Bumped version to 1.6.0.

	* examples/tests/dlvhextests.test: Added test for reverse ordering. Added
	-a switch, which was removed from the testscript defaults.

	* include/dlvhex/AnswerSet.h: Modified docs according to generalization of
	AnswerSet ordering.

	* src/dlvhex/AnswerSet.cpp: Parametrized set ordering according
	to usage of command-line switch --reverse. Throw exception for non-integer
	weights and levels when building an answer set in presence of weak
	constraints.

	* src/dlvhex/Atom.cpp: Improved error message for nonground
	propositional atoms (which is the common message for accidental non-HEX input).

	* src/dlvhex/dlvhex.cpp (printUsage), (main): Added command line switch
	--reverse for reverse answer-set ordering in case of weak constraints.
	Added exception catching for result-building.

	* src/testsuite/dlvhex/Makefile.am: Removed -a switch from general
	parameters of testsuite-script.

2007-05-04  Roman Schindlauer  <roman@kr.tuwien.ac.at>

	* examples/extatom2.hex: Added test.
	* examples/tests/extatom2.out: Added test result.
	* examples/tests/dlvhextests.test: Likewise.

	* include/dlvhex/AtomNode.h: Added documentation.
	
	* src/dlvhex/Atom.cpp: Commented out arity check in Atom-creation,
	conflicts with auxiliary temporary atoms in guess-and-check procedure.

	* src/dlvhex/AtomNode.cpp (inBody), (setHead), (setBody),
	(addPreceding), (addSucceeding), (operator), (rule), (addDep),
	(NodeGraph), (addNode), (addUniqueHeadNode), (addUniqueBodyNode): Added
	documentation. Reformatted. Modified verbose-output of AtomNodes.

	* src/dlvhex/GraphBuilder.cpp (run): Fixed bug regarding storage of
	auxiliary rules for external atom dependencies within rule bodies.

	* src/dlvhex/dlvhex.cpp (printUsage), (main): Fixed bug regarding input
	from stdin (was not passed to rewriters and converters). Modified help output.

	* src/testsuite/dlvhex/TestPlugin.cpp: Added testConcat atom.

	* src/testsuite/dlvhex/run-dlvhex-tests.sh: Modified test-output.

2007-04-24  Thomas Krennwallner  <tkren@kr.tuwien.ac.at>

	* src/testsuite/dlvhex/run-dlvhex-tests.sh: Mac OS X has a
	non-standard mktemp, use "mktemp -t tmp.XXXXXXXXXX" instead.

2007-04-23  Thomas Krennwallner  <tkren@kr.tuwien.ac.at>

	* src/dlvhex/DLVresultParser.ypp: Use plain int instead of int* in yylval.
	free() instead of delete() all idents.
	* src/dlvhex/DLVresultScanner.lpp: Likewise.

	* include/dlvhex/Atom.h: User references were adequate and remove
	some minor warnings.
	* include/dlvhex/AtomNode.h: Likewise.
	* include/dlvhex/ExternalAtom.h: Likewise.
	* src/dlvhex/Atom.cpp: Likewise.
	* src/dlvhex/AtomNode.cpp: Likewise.
	* src/dlvhex/ExternalAtom.cpp: Likewise.
	* src/dlvhex/ResultContainer.cpp: Likewise.

2007-04-23  Roman Schindlauer  <roman@kr.tuwien.ac.at>

	* README: Reformatted.

	* benchmarks/reviewers-pureasp.dlv: Added benchmark.

	* examples/3col.hex: New test.
	* examples/extatom1.hex: Likewise.
	* examples/msp.hex: Likewise.

	* examples/tests/3col.out: New test result.
	* examples/tests/msp.out: Likewise
	* examples/tests/extatom1.out: Likewise

	* examples/tests/dlvhextests.test: Added new tests.
	* examples/Makefile.am: Likewise.

	* include/dlvhex/Atom.h: Added equality testing method. Added strong
	negation setter.
	* src/dlvhex/Atom.cpp (operator): Likewise.

	* include/dlvhex/AtomNode.h: Added Dependency::operator< for std::sets of
	Dependencies. Changed AtomNode's dependencies to std::set.
	* src/dlvhex/AtomNode.cpp (addPreceding), (addSucceeding),
	(operator): Likewise.

	* include/dlvhex/AtomSet.h: Added consistency test for atom sets.
	* src/dlvhex/AtomSet.cpp (multiplySets), (clear), (insert),
	(remove), (keep), (keepPos): Likewise. Reformatted whitespace.

	* include/dlvhex/ExternalAtom.h: Added equality testing method.

	* include/dlvhex/Makefile.am: Reformatted whitespace.

	* include/dlvhex/PluginInterface.h: Reformatted whitespace.

	* include/dlvhex/globals.h: Added verbose level for graph processor.
	* src/dlvhex/globals.cpp (Globals): Likewise.

	* src/dlvhex/BoostComponentFinder.cpp: Treat AtomNode's dependencies as
	std::set now.

	* src/dlvhex/Component.cpp (modelGenerator), (evaluate),
	(collectUp), (getPredecessors), (getSuccessors),
	(getUnsolvedLeaves): Likewise.
	* src/dlvhex/DependencyGraph.cpp (hasNegEdge): Likewise.

	* src/dlvhex/DLVresultParser.ypp: Use char* instead of std:string for dlv
	result parsing.
	* src/dlvhex/DLVresultScanner.lpp: Likewise.

	* src/dlvhex/ExternalAtom.cpp (pluginAtom), (initReplAux),
	(setInputTerms): Reestablishes arity checks for ExternalAtom construction.
	Reformatted whitespace.

	* src/dlvhex/GraphBuilder.cpp (run): Debugged.

	* src/dlvhex/GraphProcessor.cpp (depGraph), (run), (getNextModel):
	Debugged.

	* src/dlvhex/GuessCheckModelGenerator.cpp (compute): Added missing
	minimality check. Reformatted whitespace.

	* src/dlvhex/OutputBuilder.cpp (buildAnswerSet), (buildPre),
	(buildPost): Corrected RuleML output. Reformatted whitespace.

	* src/dlvhex/SafetyChecker.cpp (throw): Corrected handling of
	BuiltinPredicates.

	* src/dlvhex/dlvhex.cpp (searchPlugins), (main): Moved EDB and IDB vars
	into main(). Added consistency check for EDB.

	* src/testsuite/dlvhex/TestPlugin.cpp: Added plugin for testsuite.

	* src/testsuite/dlvhex/Makefile.am: Modified testscript execution to
	accommodate test-plugin. Creation of test-plugin.

	* src/testsuite/dlvhex/run-dlvhex-tests.sh: Include test-plugin.

2007-04-23  Thomas Krennwallner  <tkren@kr.tuwien.ac.at>

	* src/dlvhex/Rule.cpp (Rule::operator==): Use STL algorithms.

	* include/dlvhex/Makefile.am (pkginclude_HEADERS): Add
	PluginContainer.h.
	(noinst_HEADERS): noinst_HEADERS are now disjunct to
	pkginclude_HEADERS.

	* src/dlvhex/ExternalAtom.cpp: Initialize ExternalAtom::pluginAtom
	to 0.

2007-04-22  Thomas Krennwallner  <tkren@kr.tuwien.ac.at>

	* src/dlvhex/Makefile.am (libdlvhexbase_la_LDFLAGS): Bump version-info to 5:0:0.
	(libaspsolver_la_LDFLAGS): Start version-info with 0:0:0.

	* src/dlvhex/GraphBuilder.cpp: Use Rule* instead of rule-id in Dependency.

	* include/dlvhex/ExternalAtom.h (ExternalAtom::setFunctionName): New method.
	(ExternalAtom::initReplAux, ExternalAtom::extAtomNo): Set replication and aux Name according to extAtomNo.
	(ExternalAtom::findPluginAtom): Add const modifier s.t. we can lazy-setup ExternalAtom::pluginAtom.
	* src/dlvhex/ExternalAtom.cpp: Likewise.
	
	* include/dlvhex/AtomNode.h (NodeGraph::reset, NodeGraph::getProgram): New methods.
	(Dependency::Type): Use powers of 2 as type numbers, so we can encode bitstrings.
	Use Rule* instead of a rule-id.
	* src/dlvhex/AtomNode.cpp: Likewise.

2007-04-20  Thomas Krennwallner  <tkren@kr.tuwien.ac.at>

	* include/dlvhex/Atom.h (Atom::setArguments): New method.
	* src/dlvhex/Atom.cpp: Likewise.

	* src/dlvhex/ExternalAtom.cpp (ExternalAtom::setInputTerms): New method.
	* include/dlvhex/ExternalAtom.h: Likewise.

2006-12-06  Roman Schindlauer  <roman@kr.tuwien.ac.at>

	* benchmarks/reviewers-pureasp.dlv: Added benchmark.

	* benchmarks/run.sh: Modified "time"-call.

	* configure.ac: Bumped version to 1.5. Added check for boost-time-date in
	case of --enable-debug.

	* examples/tests/dlvhextests.test: Added msp and 3col tests.

	* include/dlvhex/globals.h: Added timer-start and stop macros.

	* m4/boost.m4: AC_LANG_PUSH instead of deprecated AC_LANG_SAVE.

	* src/dlvhex/ASPsolver.cpp (callSolver): Added profiling.
	* src/dlvhex/Component.cpp (evaluate): Likewise.
	* src/dlvhex/FixpointModelGenerator.cpp (compute): Likewise.
	* src/dlvhex/GuessCheckModelGenerator.cpp (compute): Likewise.
	* src/dlvhex/OrdinaryModelGenerator.cpp (compute): Likewise.
	* src/dlvhex/dlvhex.cpp (printUsage), (main): Likewise.

	* src/dlvhex/AtomNode.cpp: Avoid compiler warning (scope of variable
	declaration).

	* src/dlvhex/AtomSet.cpp (multiplySets): Subset-tests for speedup.

	* src/dlvhex/BoostComponentFinder.cpp (findStrongComponents): Proper
	usage of verbose-categories and -output-stream.
	* src/dlvhex/DependencyGraph.cpp (componentFinder): Likewise.
	* src/dlvhex/PluginContainer.cpp (importPlugin): Likewise.
	* src/dlvhex/SafetyChecker.cpp (throw): Likewise.

	* src/dlvhex/GraphProcessor.cpp (run): Added profiling. Added test before
	combination of subgraph-models for speedup.

	* src/dlvhex/globals.cpp (Globals), (doVerbose): Changed
	verbose-categories to bit-setting instead of numerical value.

2006-12-01  Roman Schindlauer  <roman@kr.tuwien.ac.at>

	* src/dlvhex/AtomNode.cpp: Corrected bug in rule-building for constraints

2006-12-01  Roman Schindlauer  <roman@kr.tuwien.ac.at>

	* README: Added dependency information.

	* configure.ac: Added check for boost/ptr_container headers.

	* include/dlvhex/AtomNode.h: Documentation.
	* include/dlvhex/PluginInterface.h: Likewise.

	* src/dlvhex/SafetyChecker.cpp (SafetyCheckerBase), (throw): Modified
	verbose output.

2006-11-28  Thomas Krennwallner  <tkren@kr.tuwien.ac.at>

	* src/dlvhex/AtomNode.cpp (AtomNode::getRules): Update
	documentation.

2006-11-27  Thomas Krennwallner  <tkren@kr.tuwien.ac.at>

	* include/dlvhex/Rule.h: Fix WeakConstraint head atoms handling.
	* src/dlvhex/Rule.cpp: Likewise.

	* include/dlvhex/ExternalAtom.h
	(ExternalAtom::getArity,ExternalAtom::getArguments): Remove.
	* src/dlvhex/ExternalAtom.cpp: Likewise.

	* src/dlvhex/DependencyGraph.cpp: Fix compiler warning.

	* src/dlvhex/Component.cpp: Call AtomNode::getRules only once.
	* src/dlvhex/FixpointModelGenerator.cpp: Likewise.
	* src/dlvhex/GuessCheckModelGenerator.cpp: Likewise.
	* src/dlvhex/OrdinaryModelGenerator.cpp: Likewise.

	* src/dlvhex/Makefile.am: Bump library version to 4:0:0.

	* src/dlvhex/GraphBuilder.cpp (GraphBuilder::run): Create
	Dependency with a rule identifier.

	* include/dlvhex/AtomNode.h: (Dependency::getRuleID): Get rule
	identifier of a dependency.
	(AtomNode::getRules): Create rules of a head atom in an on-the-fly
	fashion.
	* src/dlvhex/AtomNode.cpp: Likewise.

	* include/dlvhex/Rule.h (Rule::addHead,Rule::addBody): New methods.
	* src/dlvhex/Rule.cpp: Likewise.

2006-11-19  Roman Schindlauer  <roman@kr.tuwien.ac.at>

	* include/dlvhex/AtomNode.h: Changed "const Rule*" to "Rule*" in addRule() and
	getRules() and vector of rules.
	* src/dlvhex/AtomNode.cpp (addRule), (operator): Likewise.

	* include/dlvhex/PluginInterface.h: Documentation.

	* include/dlvhex/Program.h: Added iterator in addition to const_iterator.
	Removed const from Rule* in ruleset_t and addRule(), addWeakConstraint().
	Added deleteRule().
	* src/dlvhex/Program.cpp (addRule), (deleteRule),
	(addWeakConstraint): Likewise.

	* include/dlvhex/Rule.h: Removed some of the const from Rule*, because we
	want rules to be modifiable now. Added setHead(), setBody().
	* src/dlvhex/Rule.cpp (setHead), (setBody): Likewise.

	* src/dlvhex/Component.cpp: AtomNode::getRules() doesn't return const
	Rule*'s any more.
	* src/dlvhex/FixpointModelGenerator.cpp (compute): Likewise.
	* src/dlvhex/GuessCheckModelGenerator.cpp (compute): Likewise.
	* src/dlvhex/OrdinaryModelGenerator.cpp (compute): Likewise.

	* src/dlvhex/GraphBuilder.cpp (run): Changed const_iterator to iterator in
	rule-loop, since rule pointers are added to AtomNodes and could be
	modified there later.

	* src/dlvhex/dlvhex.cpp: Documentation.

2006-11-18  Roman Schindlauer  <roman@kr.tuwien.ac.at>

	* configure.ac: Bumped version to 1.4.

	* include/dlvhex/Atom.h: Documentation.

	* include/dlvhex/AtomNode.h: Introduced shared AtomNodePtr.
	* src/dlvhex/AtomNode.cpp: Likewise
	* include/dlvhex/BoostComponentFinder.h: Likewise.
	* include/dlvhex/Component.h: Likewise.
	* src/dlvhex/Component.cpp: Likewise.
	* include/dlvhex/ComponentFinder.h: Likewise.
	* src/dlvhex/ComponentFinder.cpp: Likewise.
	* src/dlvhex/BoostComponentFinder.cpp: Likewise.
	* include/dlvhex/ModelGenerator.h: Likewise.
	* src/dlvhex/FixpointModelGenerator.cpp: Likewise. 
	* src/dlvhex/OrdinaryModelGenerator.cpp (compute): Likewise.
	* src/dlvhex/GraphBuilder.cpp (run): Likewise.
	* src/dlvhex/GuessCheckModelGenerator.cpp (compute): Likewise.

	* include/dlvhex/DependencyGraph.h: Moved GraphBuilder out of Constructor.
	Introduced AtomNodePtr.
	* src/dlvhex/DependencyGraph.cpp: Likewise.

	* include/dlvhex/ExternalAtom.h: Documentation.

	* include/dlvhex/Literal.h: Changed RuleBody_t to std::set. Documentation.

	* include/dlvhex/PluginInterface.h: Split Rewriter into Converter,
	Rewriter and Optimizer. Documentation.

	* include/dlvhex/PrintVisitor.h: added getStream().

	* include/dlvhex/Program.h: Changed ruleset_t to std::set. Documentation.

	* include/dlvhex/Registry.h: Added comment.

	* include/dlvhex/Repository.h: Added comment.

	* include/dlvhex/Rule.h: Changed RuleHead_t to std::set. Documentation.

	* include/dlvhex/Term.h: Documentation.

	* include/dlvhex/globals.h: Added verbose-types.
	* src/dlvhex/globals.cpp: Likewise.

	* src/dlvhex/ExternalAtom.cpp: Corrected error in atom construction.

	* src/dlvhex/HexParser.ypp: Changed push_back to insert for heads and
	bodies.

	* src/dlvhex/Literal.cpp (operator): Added less-than operator.

	* src/dlvhex/OutputBuilder.cpp (buildAnswerSet): Corrected tuple-output
	arity.

	* src/dlvhex/PrintVisitor.cpp: Adapted
	output loops to std::set instead of std::vector (heads and bodies).

	* src/dlvhex/Program.cpp: Adapted constructor to std::set (body).

	* src/dlvhex/Rule.cpp: less-than operator for Rule and RuleHead_t.

	* src/dlvhex/dlvhex.cpp: Introduced Converter-calls and Optimizer-calls.

	* src/testsuite/dlvhex/ASPsolverTest.cpp: Removed verbose output.

	* src/testsuite/dlvhex/TestGraphProcessor.cpp: Adpated to new head and
	body containers. 

	* src/testsuite/dlvhex/TestSuite.cpp: Modified type of outputter.

2006-10-30  Roman Schindlauer  <roman@kr.tuwien.ac.at>

	* configure.ac: Turn off ps-documentation per default.

	* include/dlvhex/Term.h: Enhanced documentation. Changed type Type to
	TermType.
	* src/dlvhex/Term.cpp: Changed typedef of Type to TermType.

	* src/dlvhex/FixpointModelGenerator.cpp (compute): Enhanced documentation.
	* src/dlvhex/dlvhex.cpp: Likewise.

2006-10-27  Roman Schindlauer  <roman@kr.tuwien.ac.at>

	* src/dlvhex/ExternalAtom.cpp (findPluginAtom): Added function to check
	external atom parameters. Removed checks from constructor.
	* include/dlvhex/ExternalAtom.h: Likewise.

	* src/dlvhex/HexParser.ypp: Call check after construction of external
	atom.

2006-10-27  Roman Schindlauer  <roman@kr.tuwien.ac.at>

	* doxygen.am: Updating and improving doxygen output.
	* doxygen.cfg: Likewise.
	* include/dlvhex/ASPsolver.h: Likewise.
	* include/dlvhex/AggregateAtom.h: Likewise.
	* include/dlvhex/DLVresultParserDriver.h: Likewise.
	* include/dlvhex/HexParserDriver.h: Likewise.
	* include/dlvhex/Term.h: Likewise.
	* src/dlvhex/ASPsolver.cpp: Likewise.
	* src/dlvhex/Component.cpp (evaluate): Likewise.
	* src/dlvhex/DLVresultParserDriver.cpp: Likewise.
	* src/dlvhex/HexParserDriver.cpp: Likewise.
	* src/dlvhex/OutputBuilder.cpp: Likewise.
	* src/dlvhex/PluginInterface.cpp: Likewise.
	* src/dlvhex/Term.cpp (Term): Likewise.
	* src/dlvhex/dlvhex.cpp: Likewise.

2006-10-25  Thomas Krennwallner  <tkren@kr.tuwien.ac.at>

	* include/dlvhex/BaseVisitor.h: Add doxygen doc.
	* include/dlvhex/PrintVisitor.h: Likewise.
	* include/dlvhex/ProgramBuilder.h: Likewise.
	* include/dlvhex/Repository.h: Likewise.

2006-10-24  Thomas Krennwallner  <tkren@kr.tuwien.ac.at>

	* src/dlvhex/Makefile.am: Add PrintVisitor.cpp and bump library
	version to 3:0:0.

	* include/dlvhex/Makefile.am: Add BaseVisitor.h and
	PrintVisitor.h.
	
	* include/dlvhex/BaseVisitor.h: Add Visistor classes.
	* include/dlvhex/PrintVisitor.h: Likewise.
	* src/dlvhex/PrintVisitor.cpp: Likewise.

	* include/dlvhex/AggregateAtom.h: Implement Visitor Pattern.
	* include/dlvhex/Atom.h: Likewise.
	* include/dlvhex/AtomSet.h: Likewise.
	* include/dlvhex/ExternalAtom.h: Likewise.
	* include/dlvhex/Literal.h: Likewise.
	* include/dlvhex/ProgramBuilder.h: Likewise.
	* include/dlvhex/Repository.h: Likewise.
	* include/dlvhex/Rule.h: Likewise.
	* src/dlvhex/AggregateAtom.cpp: Likewise.
	* src/dlvhex/AnswerSet.cpp: Likewise.
	* src/dlvhex/Atom.cpp: Likewise.
	* src/dlvhex/AtomSet.cpp: Likewise.
	* src/dlvhex/BoostComponentFinder.cpp: Likewise.
	* src/dlvhex/ExternalAtom.cpp: Likewise.
	* src/dlvhex/GraphProcessor.cpp: Likewise.
	* src/dlvhex/GuessCheckModelGenerator.cpp: Likewise.
	* src/dlvhex/Literal.cpp: Likewise.
	* src/dlvhex/OutputBuilder.cpp: Likewise.
	* src/dlvhex/Program.cpp: Likewise.
	* src/dlvhex/ProgramBuilder.cpp: Likewise.
	* src/dlvhex/Repository.cpp: Likewise.
	* src/dlvhex/Rule.cpp: Likewise.
	* src/dlvhex/dlvhex.cpp: Likewise.
	* src/testsuite/dlvhex/TypeTest.cpp: 

2006-10-18  Roman Schindlauer  <roman@kr.tuwien.ac.at>

	* examples/agg1.hex: Added aggregates example and test.
	* examples/tests/dlvhextests.test: Likewise.

	* examples/tests/agg1.out: Added aggregates test result.

	* include/dlvhex/AggregateAtom.h: Added.
	* include/dlvhex/Makefile.am: Likewise.

	* include/dlvhex/Rule.h: Removed typedef of RuleBody_t.
	* include/dlvhex/Literal.h: Moved typedef of RuleBody_t here.

	* src/dlvhex/AggregateAtom.cpp: Added.
	* src/dlvhex/Makefile.am: Likewise.

	* src/dlvhex/HexParser.ypp: Added parsing of aggregates.
	* src/dlvhex/HexScanner.lpp: Likewise.

	* src/dlvhex/SafetyChecker.cpp (throw): Consider aggregate-atoms when
	checking for weak safety.

	* src/testsuite/dlvhex/run-dlvhex-tests.sh: Extended parsing of .test
	files: (optional) third string in each line is apssed to dlvhex as
	parameter.

2006-10-16  Roman Schindlauer  <roman@kr.tuwien.ac.at>

	* README: Extended.

	* include/dlvhex/Makefile.am: Install globals.h.

	* include/dlvhex/globals.h: Added functions addFilter() and getFilters()
	for global filter handling.
	* src/dlvhex/globals.cpp (addFilter,getFilters): Likewise.

	* src/dlvhex/ResultContainer.cpp (filterIn): Do nothing if filter list is
	empty.

	* src/dlvhex/dlvhex.cpp (main): Global filter handling.

2006-10-05  Thomas Krennwallner  <tkren@kr.tuwien.ac.at>

	* src/dlvhex/Component.cpp (SubGraph::dump): Use out instead of
	std::cout.
	Use std::cerr instead of std::cout for debugging output.
	
	* src/dlvhex/Makefile.am: Install libaspsolver and add depgraph
	related code to libdlvhexbase.

	* include/dlvhex/Rule.h: Add operator<< for Rules and
	WeakConstraints.
	* src/dlvhex/Rule.cpp: Likewise.

	* include/dlvhex/Makefile.am: Install depgraph related header
	files.

	* dlvhex.pc.in: Add libaspsolver to the libraries.

2006-09-27  Roman Schindlauer  <roman@kr.tuwien.ac.at>

	* README: Corrected and improved README.

	* examples/tests/dlvhextests.test: Added namespace test.
	* examples/namespace1.hex: Added.
	* examples/tests/namespace1.out: Added.

	* src/dlvhex/GraphBuilder.cpp (run): Allow NAF external atoms.

	* src/dlvhex/HexParser.ypp: Added NAF external atoms.

	* src/dlvhex/HexScanner.lpp: Corrected bug in counting newlines.

	* src/dlvhex/Makefile.am: Changed compilation order of ASPsolver.cpp.

	* src/dlvhex/dlvhex.cpp (printUsage), (main): Corrected and extended
	help-message. Added switch for keeping namespace-abbreviations in the
	result. Use mkstemp instead of tmpnam to avoid compiler warning.
	
	* src/testsuite/dlvhex/Makefile.am: Added parameter handling for
	invoking dlvhex from the test-script.
	* src/testsuite/dlvhex/run-dlvhex-tests.sh: Likewise. Escape single
	quotes when comparing dlvhex-output. Added character encoding in
	python script.

2006-09-18  Roman Schindlauer  <roman@kr.tuwien.ac.at>

	* include/dlvhex/globals.h: Introduced verbose-levels and
	verbose-actions. doVerbose() is true, if specified verbose-level is
	higher than passed verbose-action.
	* src/dlvhex/globals.cpp (Globals), (doVerbose): Likewise.

	* src/dlvhex/ASPsolver.cpp (callSolver): Catching exception if process
	pipe cannot be written.

	* src/dlvhex/Component.cpp (evaluate): Use doVerbose() method with
	corresponding flag for verbose output.
	* src/dlvhex/FixpointModelGenerator.cpp (compute): Likewise.
	* src/dlvhex/GuessCheckModelGenerator.cpp (compute): Likewise.
	* src/dlvhex/OrdinaryModelGenerator.cpp (compute): Likewise.

	* src/dlvhex/dlvhex.cpp (main): Dump rewritten program in
	verbose mode.

2006-09-17  Roman Schindlauer  <roman@kr.tuwien.ac.at>

	* Makefile.am: Added examples-subdir.

	* configure.ac: Added examples-Makefile.

	* examples/Makefile.am: Added.
	* examples/weak1.hex: Added test program.
	* examples/weak2.hex: Added test program.
	* examples/tests/dlvhextests.test: Added list of test-programs to be
	processed by testsuite.
	* examples/tests/weak1.out: Added test output.
	* examples/tests/weak2.out: Added test output.

	* examples/complex.hex: Removed.
	* examples/delicious.hex: Removed.
	* examples/foaf.hex: Removed.
	* examples/raptorerror.hex: Removed.
	* examples/shop.hex: Removed.
	* examples/shop.owl: Removed.
	* examples/test.hex: Removed.
	* examples/tweety.hex: Removed.
	* examples/tweety_bird.owl: Removed.

	* include/dlvhex/AnswerSet.h: Added static methods setMaxLevelWeight(),
	getMaxLevel().

	* include/dlvhex/ResultContainer.h: Removed lowestWeights class member
	variable.

	* src/dlvhex/Makefile.am: Changed order of libaspsolver sources to
	avoid missing bison-generated files in build process.

	* src/dlvhex/AnswerSet.cpp (setSet), (addWeight),
	(setMaxLevelWeight), (getMaxLevel): Added methods.

	* src/dlvhex/OutputBuilder.cpp (buildAnswerSet): Improve silent output
	in case of weak constraints.

	* src/dlvhex/ResultContainer.cpp (addSet), (print): Remove lowest cost
	computation at set-add-time. Stop model output in case of weak
	constraints after best model(s), correcting previous wrong handling.

	* src/dlvhex/dlvhex.cpp (printUsage), (main): Added switch --allmodels
	to print all models in case of weak constraints.

	* src/testsuite/dlvhex/run-dlvhex-tests.sh: Added script for checking
	dlvhex output on test programs.

	* src/testsuite/dlvhex/Makefile.am: Added dlvhex test script to
	testsuite.

2006-09-17  Thomas Krennwallner  <tkren@kr.tuwien.ac.at>

	* src/testsuite/dlvhex/Makefile.am (dlvhexTS_SOURCES): Use
	$(top_srcdir) instead of ../.. .
	(AM_CPPFLAGS): Add -I$(top_srcdir)/src.

	* configure.ac: Bump version to 1.3.
	Always define FLEXLEXER_H, otw. make distcheck is a no-op.

2006-09-15  Thomas Krennwallner  <tkren@kr.tuwien.ac.at>

	* configure.ac: Fix bashism.

2006-09-14  Thomas Krennwallner  <tkren@kr.tuwien.ac.at>

	* m4/cppunit.m4: Include updated macros from cppunit 1.12.0.

	* m4/boost.m4: Fix boost version checking on macosx.

	* configure.ac: Don't follow subdirectories when searching for
	FlexLexer.h.

	* src/dlvhex/ProcessBuf.cpp (ProcessBuf): sigemptyset() is a macro
	on macosx.

2006-09-13  Roman Schindlauer  <roman@kr.tuwien.ac.at>

	* configure.ac: Refined packaging of FlexLexer.h.

2006-09-13  Roman Schindlauer  <roman@kr.tuwien.ac.at>

	* include/common.h.in: New file.

	* README: Added configuration information.

	* configure.ac: Added host system checking. Added FlexLexer.h
	packaging.

	* src/dlvhex/ASPsolver.cpp (callSolver): Added comment.

	* src/dlvhex/GuessCheckModelGenerator.cpp (compute): Cleaned up code.

	* src/dlvhex/Makefile.am: Add FlexLexer.h to distribution directory.

	* src/dlvhex/dlvhex.cpp (printLogo): Added version number to logo.

2006-09-07  Thomas Krennwallner  <tkren@kr.tuwien.ac.at>

	* src/dlvhex/Makefile.am: Bump libdlvhexbase version to 2:0:0.

	* configure.ac: Bump dlvhex version to 1.2.

	* include/dlvhex/PluginInterface.h (PluginAtom::Answer):
	Shrinkwrap the output tuples with a boost::shared_ptr<>.
	* src/dlvhex/PluginInterface.cpp: Likewise.

	* src/dlvhex/ProcessBuf.cpp (ProcessBuf::ProcessBuf): Setup struct
	sigaction properly.
	(ProcessBuf::endoffile,ProcessBuf::close): Only close() valid file
	descriptors.

2006-08-20  Roman Schindlauer  <roman@kr.tuwien.ac.at>

	* include/dlvhex/DLVresultParserDriver.h
	(DLVresultParserDriver::parse): Added parameter for dlv
	errors.

	* include/dlvhex/globals.h: Added getVerboseStream() to return verbose
	output stream.

	* src/dlvhex/ASPsolver.cpp (callSolver): Improved verbose output.
	Moved maxint-directive to the end of the input program.

	* src/dlvhex/DLVresultParser.ypp: Keep track of dlv errors.

	* src/dlvhex/DLVresultParserDriver.cpp (parse): Call dlv-result parser
	with error-string parameter.

	* src/dlvhex/DLVresultScanner.lpp: Changed order of tokens.

	* src/dlvhex/ProcessBuf.cpp (open): Added redirection of STDERR.

	* src/dlvhex/dlvhex.cpp (main): Added defaults for global variables.
	Changed verbose-option to accept level.

	* src/dlvhex/globals.cpp (getVerboseStream): Added.

	* src/testsuite/dlvhex/ASPsolverTest.cpp (testExecution),
	(testResult): Added explanatory output.

2006-08-19  Thomas Krennwallner  <tkren@kr.tuwien.ac.at>

	* include/dlvhex/Atom.h (Atom::getArguments): Add non-emptyness
	assertion.

2006-08-18  Roman Schindlauer  <roman@kr.tuwien.ac.at>

	* configure.ac: Set version number to 1.0.0.

	* include/dlvhex/PluginInterface.h: Added Functions setVersion() and
	getVersionMajor(), getVersionMinor(), getVersionMicro(). Constructor
	sets version to 0.0.0.

	* src/dlvhex/PluginContainer.cpp (importPlugin): Added output of
	version number when loading a plugin.

2006-08-13  Thomas Krennwallner  <tkren@kr.tuwien.ac.at>

	* configure.ac: Bump version to 1.1.

2006-08-11  Thomas Krennwallner  <tkren@kr.tuwien.ac.at>
 
 	* include/dlvhex/Term.h (Term::getUnquotedString): Inline code.
 	(Term::compare): Move Term::operator!= to Term::compare. 
 	* src/dlvhex/Term.cpp: Likewise.
 
 	* include/dlvhex/OutputBuilder.h (OutputBuilder::getString):
 	Inline code.
 	* src/dlvhex/OutputBuilder.cpp: Likewise.
 
 	* include/dlvhex/ExternalAtom.h (ExternalAtom::getArguments):
 	Inline code.
 	* src/dlvhex/ExternalAtom.cpp: Likewise.
 
 	* src/dlvhex/Atom.cpp (Atom::operator<): Directly operate on
 	arguments instead of a temporary copy of arguments.
 	(Atom::getArguments): Inline code.
 	(Atom::getArgument,Atom::getPredicate): Use a const reference
 	return value.
 	* include/dlvhex/Atom.h: Likewise.
 
2006-08-09  Thomas Krennwallner  <tkren@kr.tuwien.ac.at>

	* src/dlvhex/AtomSet.cpp (AtomSet::operator<): Use
	std::lexicographical_compare instead of std::mismatch.

	* src/dlvhex/AnswerSet.cpp (AnswerSet::operator<): Fix ordering.

2006-08-08  Roman Schindlauer  <roman@kr.tuwien.ac.at>

	* include/dlvhex/globals.h: Changed global variables to singleton
	class.
	* src/dlvhex/globals.cpp (Globals), (Instance), (getOption), (setOption): Likewise.

	* src/dlvhex/ASPsolver.cpp (callSolver): Adjusted to new global class (reading values of dlvhex-switches).
	* src/dlvhex/BoostComponentFinder.cpp (findStrongComponents): Likewise.
	* src/dlvhex/Component.cpp (evaluate): Likewise.
	* src/dlvhex/DLVresultParser.ypp: Likewise.
	* src/dlvhex/DependencyGraph.cpp (componentFinder): Likewise.
	* src/dlvhex/FixpointModelGenerator.cpp (serializeProgram), (compute):Likewise.
	* src/dlvhex/GraphProcessor.cpp (run): Likewise.
	* src/dlvhex/GuessCheckModelGenerator.cpp (compute): Likewise.
	* src/dlvhex/HexParser.ypp: Likewise.
	* src/dlvhex/OrdinaryModelGenerator.cpp (initialize), (compute): Likewise.
	* src/dlvhex/PluginContainer.cpp (importPlugin): Likewise.
	* src/dlvhex/SafetyChecker.cpp (SafetyCheckerBase), (throw): Likewise.
	* src/dlvhex/dlvhex.cpp (main): Likewise.
	* src/testsuite/dlvhex/ASPsolverTest.cpp (setUp): Likewise.

	* src/dlvhex/AtomSet.cpp: Corrected AtomSet< operator.

	* src/dlvhex/Makefile.am: Added version-info for libdlvhexbase.

	* src/testsuite/dlvhex/TestGraphProcessor.cpp (testSimple): Added debug-output.


2006-08-07  Thomas Krennwallner  <tkren@kr.tuwien.ac.at>

	* include/dlvhex/AtomSet.h (AtomSet::const_iterator): Add support
	for pre- and postfix operator--().

2006-08-07  Roman Schindlauer  <roman@kr.tuwien.ac.at>

	* configure.ac: Allowing non-absolute dlv-path.

	* src/dlvhex/ProcessBuf.cpp (open): Allowing dlv to be executed in
	user-$PATH


2006-08-04  Thomas Krennwallner  <tkren@kr.tuwien.ac.at>

	* include/dlvhex/AtomSet.h (AtomSet::const_iterator): In order to
	get the STL algorithms working we inherit from std::iterator<>.

2006-07-31  Roman Schindlauer  <roman@kr.tuwien.ac.at>

	* include/dlvhex/PluginInterface.h: New prototype for setOptions().

	* src/dlvhex/dlvhex.cpp (main): Improved option handling with plugins.


2006-07-23  Thomas Krennwallner  <tkren@kr.tuwien.ac.at>

	* src/dlvhex/Literal.cpp (Literal::operator=): Return *this.

	* src/dlvhex/Atom.cpp: Pass ctor arguments by reference.
	* include/dlvhex/Atom.h: Likewise.

	* include/dlvhex/AtomSet.h (AtomSet::const_iterator::operator->):
	Add operator.

2006-07-19  Roman Schindlauer  <roman@kr.tuwien.ac.at>

	* include/dlvhex/Term.h: Added function isAnon().

	* src/dlvhex/ASPsolver.cpp (callSolver): Debug output added/removed.

	* src/dlvhex/HexParser.ypp: Removed comment.

	* src/dlvhex/Term.cpp: Added isAnon(). Fixed wrong unification
	handling.


2006-07-10  Thomas Krennwallner  <tkren@kr.tuwien.ac.at>

	* m4/doxygen.m4: Fix for newer autoconfs, see Debian Bug #368712.

2006-07-06  Thomas Krennwallner  <tkren@kr.tuwien.ac.at>

	* configure.ac: Add AC_LIBTOOL_DLOPEN.

	* src/dlvhex/Makefile.am (dlvhex_LDFLAGS): Add -static and
	-export-dynamic.

2006-06-21  Thomas Krennwallner  <tkren@kr.tuwien.ac.at>
	
	* configure.ac: Add AC_LIBTOOL_DLOPEN.

	* src/dlvhex/Makefile.am (dlvhex_LDFLAGS): Add -static and
	-export-dynamic.

2006-06-16  Roman Schindlauer  <roman@kr.tuwien.ac.at>

	* configure.ac: Changed version number to 1.0. This will now be the
	official dlvhex 1.0 release.
	

2006-06-15  Thomas Krennwallner  <tkren@kr.tuwien.ac.at>

	* src/dlvhex/Makefile.am: Check versions of bison and flex.

	* src/dlvhex/HexParserDriver.cpp: Include HexFlexLexer.h

	* src/dlvhex/DLVresultParserDriver.cpp: Include DLVresultFlexLexer.h.

	* src/dlvhex/DLVresultParser.ypp: Adapt parser to bison 2.2/2.3.
	* src/dlvhex/DLVresultScanner.lpp: Likewise.
	* src/dlvhex/HexParser.ypp: Likewise.
	* src/dlvhex/HexScanner.lpp: Likewise.

	* include/dlvhex/Makefile.am (noinst_HEADERS): Add
	HexFlexLexer.h and DLVresultFlexLexer.h.

	* include/dlvhex/ExternalAtom.h: Fix warning.
	* src/dlvhex/ExternalAtom.cpp: Likewise.

	* include/dlvhex/HexParserDriver.h (HexFlexLexer): Remove.

	* include/dlvhex/DLVresultParserDriver.h (DLVresultFlexLexer): Remove.

	* include/dlvhex/DLVresultFlexLexer.h: New file.
	* include/dlvhex/HexFlexLexer.h: Likewise.

2006-06-12  Roman Schindlauer  <roman@kr.tuwien.ac.at>

	* src/dlvhex/AnswerSet.cpp: Corrected answer set ordering in case of
	weak constraints (higher levels have higher priority).

	* src/dlvhex/ResultContainer.cpp (filterIn): Keep only positive facts
	if filter is used.

	* src/dlvhex/dlvhex.cpp (main): do not try to close dlt-inputstream if
	dlt is not used.


2006-06-07  Roman Schindlauer  <roman@kr.tuwien.ac.at>

	* include/dlvhex/AtomSet.h: New function matchAtom().
	* src/dlvhex/AtomSet.cpp: Likewise.

	* include/dlvhex/Component.h: Prepared input set filtering for
	components.
	* src/dlvhex/Component.cpp (modelGenerator), (evaluate): Likewise.

	* include/dlvhex/NamesTable.h: Corrected error in namespace handling.

	* src/dlvhex/GuessCheckModelGenerator.cpp (compute): Corrected wrong
	behaviour.

	* src/dlvhex/Makefile.am: Removed static linking.

	* src/dlvhex/Term.cpp: Corrected bug in getUnquotedStrings().

	Fixes bug: #25


2006-06-06  Roman Schindlauer  <roman@kr.tuwien.ac.at>

	* include/dlvhex/NamesTable.h: Added compare method for name-iterator.

	* include/dlvhex/Term.h: Return const string& instead of string.

	* src/dlvhex/Atom.cpp: Accelerated Atom< ().

	* src/dlvhex/Term.cpp: Accelerated Term!= () by comparing
	term-name-iterators instead of term-strings.


2006-06-05  Roman Schindlauer  <roman@kr.tuwien.ac.at>

	* src/dlvhex/dlvhex.cpp (insertNamespaces), (removeNamespaces),
	(main): Adapted namespace handling to new namestable - strings are now
	stored with their quotes.

	* src/dlvhex/helper.cpp (stringExplode): Do not create a vector
	element if string to explode is empty. This allows for an empty filter
	string to have no effect.


2006-06-04  Roman Schindlauer  <roman@kr.tuwien.ac.at>

	* include/dlvhex/NamesTable.h: Added lookup table to speed up
	name-retrieval.

	* src/dlvhex/Atom.cpp: Improved speed of operator<.

	* src/dlvhex/DLVresultParser.ypp: Removed debug switches.

	* src/dlvhex/Term.cpp (Term): Simplified handling of quoted strings.


2006-05-31  Roman Schindlauer  <roman@kr.tuwien.ac.at>

	* include/dlvhex/Atom.h: Modified the BuiltinPredicate to be closer to
	the parent class Atom.
	* src/dlvhex/Atom.cpp (BuiltinPredicate): Likewise.

	* include/dlvhex/ResultContainer.h: Added workaround to remove DLT
	auxiliary atoms from result.
	* src/dlvhex/ResultContainer.cpp (filterOutDLT): Likewise.
	* src/dlvhex/dlvhex.cpp (main): Likewise.

	Fixes bug: #27


2006-05-24  Thomas Krennwallner  <tkren@kr.tuwien.ac.at>

	* include/dlvhex/ProcessBuf.h: New file.
	* src/dlvhex/ProcessBuf.cpp: Likewise.

	* configure.ac: Don't create non-existing examples/Makefile.

	* include/dlvhex/Makefile.am (noinst_HEADERS): Add ProcessBuf.h.

	* src/dlvhex/Makefile.am (libaspsolver_la_SOURCES): Add ProcessBuf.cpp.

	* src/dlvhex/DLVresultParserDriver.cpp: Remove returncode
	parameter.
	* include/dlvhex/DLVresultParserDriver.h: Likewise.

	* src/dlvhex/DLVresultParser.ypp: Remove returncode parameter.
	Allow empty input (-silent).

	* src/dlvhex/ASPsolver.cpp (ASPsolver::callSolver): Outsource fork
	code to ProcessBuf.

	* include/dlvhex/ASPsolver.h (ASPsolver::callSolver): Use a
	reference to const std::string as program parameter.

2006-05-20  Roman Schindlauer  <roman@kr.tuwien.ac.at>

	* Makefile.am: Removed example directory.

	* bootstrap.sh: Added glibtoolize if libtoolize is not found (MacOS).

	* examples/Makefile.am: Removed.

	* include/dlvhex/Atom.h: Reintroduced the usage of Terms in builtins
	to enable namespace handling for builtin atoms.

	* src/dlvhex/ASPsolver.cpp (callSolver): Improved method of calling
	dlv, avoiding temp-file and problems on MacOS.
	* src/dlvhex/DLVresultParser.ypp: Likewise.

	* src/dlvhex/HexParser.ypp: Calling builtin-constructor with terms.

	* src/dlvhex/HexScanner.lpp: Allowing empty string constants.

	* src/dlvhex/Makefile.am: Enabled static linking.

	* src/dlvhex/dlvhex.cpp (main): NameTable debug output correction.

	Fixes bug: #26, #29


2006-05-16  Roman Schindlauer  <roman@kr.tuwien.ac.at>

	* include/dlvhex/AnswerSet.h: Added operator<< for debugging
	purposes.
	
	* include/dlvhex/AtomSet.h: Changed return value of print() from void
	to std::ostream to be compatible with other print() functions.
	* src/dlvhex/AtomSet.cpp: Likewise.

	* include/dlvhex/HexParserDriver.h: Added function setOrigin() to set
	a filename associated with the input to parse.

	* src/dlvhex/AnswerSet.cpp (operator<): Corrected wrong operator
	behaviour. Added operator<< for debugging purposes.

	* src/dlvhex/GuessCheckModelGenerator.cpp (compute): Corrected
	algorithm.

	* src/dlvhex/HexParser.ypp: Registered filename to Rule constructor.

	* src/dlvhex/HexParserDriver.cpp (setOrigin), (parse): Added function
	setOrigin(). Added correct error handling to function parse when
	called with istream.

	* src/dlvhex/SafetyChecker.cpp (throw): Corrected safety error message
	handling. Modified verbose output.

	* src/dlvhex/dlvhex.cpp (main): Added passing of filename to parser
	driver.

	Fixes bug: #13, #16


2006-05-13  Roman Schindlauer  <roman@kr.tuwien.ac.at>

	* src/dlvhex/Atom.cpp (operator<): Throw proper exception in case of
	arity mismatch.

	* src/dlvhex/HexParser.ypp: Catch exception coming from creating a new
	Atom or adding it to the factory.

	Fixes bug: #22, 23


2006-05-10  Roman Schindlauer  <roman@kr.tuwien.ac.at>

	* include/dlvhex/Atom.h: Modified BuiltinPredicate to consist of a
	general string instead of of two terms an an operator.

	* src/dlvhex/ASPsolver.cpp (callSolver): The maxint directive for dlv
	has to prepend the program instead of being appended at the end.
	Corrected.

	* src/dlvhex/Atom.cpp (operator<): Removed arity assertion for
	comparisons of atoms with variable predicates.

	* src/dlvhex/AtomSet.cpp: Corrected predicateMatches() operator
	parameters.

	* src/dlvhex/HexParser.ypp: Modified parsing of builtin predicates to
	fit class modifications. Added parsing of #int() predicate.

	* src/dlvhex/SafetyChecker.cpp (testRules): Included variable
	predicate in body in list of safe variables.

	Fixes bug: #19, #20, #21


2006-05-09  Roman Schindlauer  <roman@kr.tuwien.ac.at>

	* include/dlvhex/Term.h: Added methods Term::registerAuxiliaryName()
	and Term::getAuxiliaryNames() as an interface for the list of
	auxiliary names.
	* src/dlvhex/Term.cpp: Likewise.

	* src/dlvhex/ExternalAtom.cpp (constructor): Adapted to call new
	Term::registerAuxiliaryName().
	* src/dlvhex/Rule.cpp (WeakConstraint constructor): Likewise.
	* src/dlvhex/dlvhex.cpp (main): Likewise.


2006-05-07  Roman Schindlauer  <roman@kr.tuwien.ac.at>

	* src/dlvhex/ASPsolver.cpp (ASPsolver::callSolver): Extended verbose
	output in case of solver failure.

	* src/dlvhex/ExternalAtom.cpp (ExternalAtom::operator==): Corrected
	equality operator.

	* src/dlvhex/dlvhex.cpp (main): Improved help output. Added command
	line switch --noeval. Added verbose output for plugin search
	locations.


2006-05-05  Roman Schindlauer  <roman@kr.tuwien.ac.at>

	* include/dlvhex/Atom.h: Made operator!= nonvirtual.

	* include/dlvhex/Error.h: Cleaned up error handling.

	* include/dlvhex/ExternalAtom.h: Introduced second operator== for
	comparison with Atom&. Two comparison functions, for Atom& and for
	ExternalAtom&, are needed.
	* src/dlvhex/Error.cpp: Likewise.

	* src/dlvhex/HexParser.ypp: Catching exceptions from propositional
	atom creation.

	* src/dlvhex/HexParserDriver.cpp: (parse): Adapted to new error
	handling.
	* src/dlvhex/dlvhex.cpp: (main): Likewise.


2006-05-04  Roman Schindlauer  <roman@kr.tuwien.ac.at>

	* include/dlvhex/Atom.h (GetArguments): Made method virtual.

	* include/dlvhex/ExternalAtom.h (GetAguments): Made method virtual.

	* src/dlvhex/ExternalAtom.cpp: Implemented operator==.

	* src/dlvhex/GraphBuilder.cpp (run): Added proper dependency handling
	of chained external atoms within one rule body.


2006-05-04  Roman Schindlauer  <roman@kr.tuwien.ac.at>

	* include/dlvhex/PluginInterface.h: Changed rewriter stream types to pointers.

	* include/dlvhex/globals.h: Added string to be passed to the ASP
	solver for adding a maxint-directive.

	* src/dlvhex/ASPsolver.cpp (callSolver): Added maxint-directive to
	the program to be solved, from a global variable set in the Hex-parser.

	* src/dlvhex/AnswerSet.cpp (moreExpensiveThan): Corrected error in
	reading weights of the specified weight-vector.

	* src/dlvhex/Atom.cpp (Constructor): Moved assertion for nonground
	predicate names to initialization of non-propositional atoms. Added
	SyntaxError in case of variable propositional atoms.

	* src/dlvhex/HexParser.ypp: Added parsing of maxint-directive.
	Admitted empty parentheses for external atoms with output arity zero.

	* src/dlvhex/dlvhex.cpp (main): Corrected handling of streams and
	rewriters.

	* src/dlvhex/globals.cpp: Added string for maxint-directive.


2006-05-03  Roman Schindlauer  <roman@kr.tuwien.ac.at>

	* include/dlvhex/AnswerSet.h: New File.

	* include/dlvhex/Makefile.am: Added AnswerSet.h.

	* include/dlvhex/OutputBuilder.h: Changed all AtomSet to AnswerSet.

	* include/dlvhex/Program.h: Added addition and retrieval for weak
	constraints.
	* src/dlvhex/Program.cpp: Likewise.

	* include/dlvhex/ResultContainer.h: Changed type of result from
	std::vector<AtomSet> to std::set<AnswerSetPtr,
	ResultContainer::AnswerSetPtrCompare>. Added comparison operator
	for AnswerSetPtrCompare. Added handling of weak constraint-
	auxiliary predicate. Added vector for optimal costs.
	* src/dlvhex/ResultContainer.cpp: Likewise.

	* include/dlvhex/Rule.h: Added class for weak constraints, derived
	from Rule.
	* src/dlvhex/Rule.cpp: Likewise.

	* src/dlvhex/AnswerSet.cpp: New file.

	* src/dlvhex/DLVresultParser.ypp: Introduced number type for
	integer handling.
	* src/dlvhex/DLVresultScanner.lpp: Likewise.

	* src/dlvhex/HexParser.ypp: Added weak constraint handling.
	Introduced number type for integer handling. Added predicate syntax
	for builtins.

	* src/dlvhex/HexScanner.lpp: Introduced number type for integer
	handling.

	* src/dlvhex/Makefile.am: Added AnswerSet.cpp.

	* src/dlvhex/OutputBuilder.cpp (buildAnswerSet): Added weight
	output for answer set costs.

	* src/dlvhex/ParserDriver.cpp: Corrected bug of wrong line output
	in case of syntax errors.

	* src/dlvhex/Term.cpp (operator!=) Corrected bug in handling
	NULLCONST.

	* src/dlvhex/dlvhex.cpp (main): Reactivated dlt preparsing. Added
	support for weak constraints.

	Fixes bug: #9, #10, #11
	

2006-05-02  Roman Schindlauer  <roman@kr.tuwien.ac.at>

	* include/dlvhex/PluginInterface.h (setOptions): Modified argument type.

	* src/dlvhex/AtomSet.cpp (operator<) Corrected semantics of AtomSet
	comparison.

	* src/dlvhex/GuessCheckModelGenerator.cpp (compute): Corrected bug in
	creation of guessing rules - replacement atoms for external atoms were
	created without input arguments.

	* src/dlvhex/dlvhex.cpp (main): Updated option handling, passing
	unparsed options to plugins and aborting, if any options are left
	after plugins. Commented out dlt-preparsing. Activated
	plugin-rewriters.

	* src/testsuite/dlvhex/TestGraphProcessor.cpp (testSimple): Removed
	debug output.

	* src/testsuite/dlvhex/TypeTest.cpp (testConstruction): Added test
	for set of AtomSet comparison.


2006-04-25  Roman Schindlauer  <roman@kr.tuwien.ac.at>

	* Makefile.am: Added doxygen stuff to EXTRA_DIST files.

	* README: Added.

	* ChangeLog: Added.

	* configure.ac: Removed bison/flex checks, commented back in boost-header
	checks.

	* examples/Makefile.am: Removed shop.owl (needs other plugins, not
	useful as pure dlvhex-example).

	* src/dlvhex/Makefile.am: Reformat. Added bison output files to
	EXTRA_DIST.

	* src/dlvhex/ASPsolver.cpp (callSolver): Corrected debug-output.

	* src/dlvhex/AtomFactory.cpp (reset): Added reset() to clear factory.
	* include/dlvhex/AtomFactory.h: Likewise.

	* src/dlvhex/AtomSet.cpp (multiplySets): Added check for minimality.

	* src/dlvhex/Literal.cpp (operator=): Added assignment operator.
	* include/dlvhex/Literal.h: Likewise.

	* src/dlvhex/dlvhex.cpp (main): Prepared integration of
	plugin-rewriters.

	* include/dlvhex/Makefile.am: Added missing header files.

	* include/dlvhex/BoostComponentFinder.h: Removed superficial
	header-includes.

	* include/dlvhex/ComponentFinder.h: Added (empty) virtual Destructor.

	* include/dlvhex/DLVresultFlexLexer.h: Removed.

	* include/dlvhex/AtomSet.h: Added operator< for comparison of sets of AtomSets (does
	not work yet).

	* src/testsuite/dlvhex/ASPsolverTest.cpp (tearDown): Added reset of
	AtomFactory after each test in order to avoid conflicting atoms.

	* src/testsuite/dlvhex/TestGraphProcessor.cpp: Added.

	* src/testsuite/dlvhex/Makefile.am: Added dlvhex-sources necessary for
	the new TestGraphProcessor class.

	* include/testsuite/dlvhex/Makefile.am: Added TestGraphProcessor.h
<|MERGE_RESOLUTION|>--- conflicted
+++ resolved
@@ -1,19 +1,5 @@
 2009-01-28  Thomas Krennwallner  <tkren@kr.tuwien.ac.at>
 
-<<<<<<< HEAD
-	* src/testsuite/dlvhex/TypeTest.cpp: Add boost:indirect_iterator.
-
-	* src/dlvhex/Makefile.am (uninstall-hook): Remove installed dlvhex subdir.
-	* include/dlvhex/Makefile.am: Likewise.
-
-	* include/dlvhex/DepGraphDirector.tcc: New file.
-	* include/dlvhex/DepGraphDirector.h: Likewise.
-
-2008-08-13  Thomas Krennwallner  <tkren@kr.tuwien.ac.at>
-
-	* TODO: Update.
-
-=======
 	* src/dlvhex/DependencyGraph.cpp: Document code.
 	* src/dlvhex/GuessCheckModelGenerator.cpp: Likewise.
 
@@ -57,7 +43,6 @@
 	rules for already evaluated weakly connected external atoms inside
 	of strongly connected components.
 
->>>>>>> 81a8bced
 2008-08-08  Thomas Krennwallner  <tkren@kr.tuwien.ac.at>
 
 	* include/dlvhex/Process.h (Process::path,Process::commandline): New methods.
@@ -68,172 +53,6 @@
 
 	* src/dlvhex/dlvhex.cpp: Issue an error if user specified
 	--solver=dlvdb without compiled dlvdb support.
-<<<<<<< HEAD
-	Fix unrecognized output printing.
-	Fix logo printing.
-
-2008-07-29  Thomas Krennwallner  <tkren@kr.tuwien.ac.at>
-
-	* src/dlvhex/dlvhex.cpp: Add --version command line option.
-
-	* include/dlvhex/Makefile.am: Remove Registry.
-	* include/dlvhex/Registry.h: Likewise.
-	* src/dlvhex/DLVresultParser.ypp: Likewise.
-	* src/dlvhex/Dependency.cpp: Likewise.
-	* src/dlvhex/GraphBuilder.cpp: Likewise.
-	* src/dlvhex/GuessCheckModelGenerator.cpp: Likewise.
-	* src/dlvhex/HexParser.ypp: Likewise.
-	* src/dlvhex/Makefile.am: Likewise.
-	* src/dlvhex/NodeGraph.cpp: Likewise.
-	* src/dlvhex/Registry.cpp: Likewise.
-	
-2008-07-28  Thomas Krennwallner  <tkren@kr.tuwien.ac.at>
-
-	* src/dlvhex/Rule.cpp: Remove operator<< for BaseRule.
-
-	* src/dlvhex/PrintVisitor.cpp: Fix serialization of higher-order atoms.
-	Use PredefinedNames::HOATOM.
-	Dereference pointer.
-
-	* include/dlvhex/PredefinedNames.h: Add.
-	* include/dlvhex/Makefile.am: Likewise.
-	* src/dlvhex/PredefinedNames.cpp: Likewise.
-
-	* include/dlvhex/BaseQuery.h: Update interface.
-	* src/dlvhex/BaseQuery.cpp: Likewise.
-
-	* include/dlvhex/BaseAtom.h: Move implementation of dtor to cpp file.
-	Inline comparison operators.
-	* include/dlvhex/BaseLiteral.h: Likewise.
-	* include/dlvhex/BaseRule.h: Likewise.
-	* src/dlvhex/BaseAtom.cpp: Likewise.
-	* src/dlvhex/BaseLiteral.cpp: Likewise.
-	* src/dlvhex/BaseRule.cpp: Likewise.
-	* src/dlvhex/Makefile.am:Likewise.
-
-	* include/dlvhex/Atom.tcc (compare): Dereference iterator.
-
-2008-07-25  Thomas Krennwallner  <tkren@kr.tuwien.ac.at>
-
-	* src/testsuite/dlvhex/ASPsolverTest.cpp: Adapt testcases for refactored AST.
-	* src/testsuite/dlvhex/TestGraphProcessor.cpp: Likewise.
-	* src/testsuite/dlvhex/TypeTest.cpp: Likewise.
-
-2008-07-24  Thomas Krennwallner  <tkren@kr.tuwien.ac.at>
-
-	* src/dlvhex/State.cpp: Turn off weak constraint handling.
-	Include AtomSetFunctions.h.
-
-	* include/dlvhex/Rule.h (compare): Move to public section.
-	* include/dlvhex/WeakConstraint.h: Likewise.
-
-	* include/dlvhex/ResultContainer.h (ResultContainer::getMaxLevel): New method.
-	* src/dlvhex/ResultContainer.cpp: Likewise.
-	* src/dlvhex/TextOutputBuilder.cpp: Likewise.
-
-	* include/dlvhex/BaseAtom.h: Remove unnecessary default ctors and virtual dtors.
-	* include/dlvhex/Constraint.h: Likewise.
-	* include/dlvhex/Literal.h: Likewise.
-
-	* include/dlvhex/BaseRule.h (BaseRule::accept): Set pure virtual.
-
-	* include/dlvhex/AtomSetFunctions.h: Make non-member functions inline.
-	(isConsistent): New non-member function.
-
-	* include/dlvhex/Atom.h: Remove virtual dtor.
-	Add BaseAtom copy ctor.
-	Add missing virtual methods.
-	* include/dlvhex/Atom.tcc: Likewise.
-
-	* include/dlvhex/AnswerSet.h (AnswerSet::getMaxLevel): Add const qualifier.
-	* src/dlvhex/AnswerSet.cpp: Likewise.
-
-	* include/dlvhex/AggregateAtom.h: Add missing virtual methods.
-	* src/dlvhex/AggregateAtom.cpp: Likewise
-
-2008-07-23  Thomas Krennwallner  <tkren@kr.tuwien.ac.at>
-
-	* include/dlvhex/AggregateAtom.h: Started refactoring syntax tree.
-	* include/dlvhex/ASPSolver.tcc: Likewise.
-	* include/dlvhex/Atom.h: Likewise.
-	* include/dlvhex/Atom.tcc: Likewise.
-	* include/dlvhex/AtomSet.h: Likewise.
-	* include/dlvhex/AtomSetFunctions.h: Likewise.
-	* include/dlvhex/BaseAtom.h: Likewise.
-	* include/dlvhex/BaseLiteral.h: Likewise.
-	* include/dlvhex/BaseQuery.h: Likewise.
-	* include/dlvhex/BaseRule.h: Likewise.
-	* include/dlvhex/BaseVisitor.h: Likewise.
-	* include/dlvhex/Body.h: Likewise.
-	* include/dlvhex/BuiltinPredicate.h: Likewise.
-	* include/dlvhex/Component.h: Likewise.
-	* include/dlvhex/Constraint.h: Likewise.
-	* include/dlvhex/Dependency.h: Likewise.
-	* include/dlvhex/ExternalAtom.h: Likewise.
-	* include/dlvhex/Head.h: Likewise.
-	* include/dlvhex/Literal.h: Likewise.
-	* include/dlvhex/Literal.tcc: Likewise.
-	* include/dlvhex/NegationTraits.h: Likewise.
-	* include/dlvhex/NullVisitor.h: Likewise.
-	* include/dlvhex/PrintVisitor.h: Likewise.
-	* include/dlvhex/Program.h: Likewise.
-	* include/dlvhex/ProgramNode.h: Likewise.
-	* include/dlvhex/QueryTraits.h: Likewise.
-	* include/dlvhex/Rule.h: Likewise.
-	* include/dlvhex/WeakConstraint.h: Likewise.
-	* src/dlvhex/AggregateAtom.cpp: Likewise.
-	* src/dlvhex/BaseAtom.cpp: Likewise.
-	* src/dlvhex/BuiltinPredicate.cpp: Likewise.
-	* src/dlvhex/Constraint.cpp: Likewise.
-	* src/dlvhex/DLVresultParser.ypp: Likewise.
-	* src/dlvhex/Dependency.cpp: Likewise.
-	* src/dlvhex/EvaluateExtatom.cpp: Likewise.
-	* src/dlvhex/ExternalAtom.cpp: Likewise.
-	* src/dlvhex/FixpointModelGenerator.cpp: Likewise.
-	* src/dlvhex/GraphBuilder.cpp: Likewise.
-	* src/dlvhex/GraphProcessor.cpp: Likewise.
-	* src/dlvhex/GuessCheckModelGenerator.cpp: Likewise.
-	* src/dlvhex/HexParser.ypp: Likewise.
-	* src/dlvhex/OrdinaryModelGenerator.cpp: Likewise.
-	* src/dlvhex/PrintVisitor.cpp: Likewise.
-	* src/dlvhex/ResultContainer.cpp: Likewise.
-	* src/dlvhex/Rule.cpp: Likewise.
-	* src/dlvhex/RuleMLOutputBuilder.cpp: Likewise.
-	* src/dlvhex/SafetyChecker.cpp: Likewise.
-	* src/dlvhex/State.cpp: Likewise.
-	* src/dlvhex/TextOutputBuilder.cpp: Likewise.
-	* src/dlvhex/WeakConstraint.cpp: Likewise.
-	* src/dlvhex/dlvhex.cpp: Likewise.
-
-	* include/dlvhex/Term.h: Started refactoring Terms.
-	* src/dlvhex/Term.cpp: Likewise.
-
-	* include/dlvhex/Makefile.am: Update.
-	* src/dlvhex/Makefile.am: Likewise.
-
-	* include/dlvhex/Repository.h: Remove.
-	* src/dlvhex/Atom.cpp: Likewise.
-	* src/dlvhex/AtomSet.cpp: Likewise.
-	* src/dlvhex/Literal.cpp: Likewise.
-	* src/dlvhex/Program.cpp: Likewise.
-	* src/dlvhex/Repository.cpp: Likewise.
-
-	* include/dlvhex/AtomNode.h: Use Program instead of std::vector<Rule*>.
-	* include/dlvhex/NodeGraph.h: Likewise.
-	* src/dlvhex/AtomNode.cpp: Likewise.
-	* src/dlvhex/NodeGraph.cpp: Likewise.
-
-	* include/dlvhex/AnswerSet.h: New interface.
-	* src/dlvhex/AnswerSet.cpp: Likewise.
-
-	* include/dlvhex/ASPSolver.h: Include missing headers.
-	* include/dlvhex/GraphBuilder.h: Likewise.
-	* include/dlvhex/PluginInterface.h: Likewise.
-	* include/dlvhex/ProgramCtx.h: Likewise.
-	* src/dlvhex/BoostComponentFinder.cpp: Likewise.
-	* src/dlvhex/ComponentFinder.cpp: Likewise.
-
-=======
 
 2008-07-10  Thomas Krennwallner  <tkren@kr.tuwien.ac.at>
 
@@ -253,7 +72,6 @@
 	* src/testsuite/dlvhex/DepGraphTest.cpp: Likewise.
 	* src/testsuite/dlvhex/Makefile.am: Likewise.
 	
->>>>>>> 81a8bced
 2008-07-07  Thomas Krennwallner  <tkren@kr.tuwien.ac.at>
 
 	* src/dlvhex/SafetyChecker.cpp (StrongSafetyChecker): Fix checking
