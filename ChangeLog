<<<<<<< HEAD
2010-10-30  Thomas Krennwallner  <tkren@kr.tuwien.ac.at>

	* NEWS: Update.

	* src/dlvhex/GuessCheckModelGenerator.cpp: Sanitize verbose output.
	* src/dlvhex/DLVProcess.cpp: Likewise.

	* src/dlvhex/GraphProcessor.cpp: Add minimality check for
	allLeavesResult before adding to resultModels (ticket #33).

	* examples/minimality.hex: New test for programs with headcycles (ticket #33).
	* examples/tests/dlvhextests.test: Likewise.
	* examples/tests/minimality.out: Likewise.
	* src/testsuite/dlvhex/TestPlugin.cpp: Likewise.

2010-10-21  Thomas Krennwallner  <tkren@kr.tuwien.ac.at>

	* examples/Makefile.am: Add builtin_safety2.hex for new DLV
	release 2010-10-14.
	* examples/builtin_safety1.hex: Likewise.
	* examples/builtin_safety2.hex: Likewise.
	* examples/tests/dlvhextests.test: Likewise.
	* examples/tests/builtin_safety1.out: Likewise.
	* examples/tests/builtin_safety2.out: Likewise.

2010-10-10  Thomas Krennwallner  <tkren@kr.tuwien.ac.at>

	Release version 1.7.2.

	* configure.ac: Bump version to 1.7.2.

	* NEWS: Describe changes to 1.7.2.
=======
2010-11-19  Thomas Krennwallner  <tkren@kr.tuwien.ac.at>

	* configure.ac: Set error-limit to 5 for clang.
	* testsuite/Makefile.am: Likewise.
>>>>>>> 45633f95

2010-08-16  Peter Schueller  <ps@kr.tuwien.ac.at>

	* src/dlvhex/BoostComponentFinder.cpp: Applied the nice part of the
	clang diff (the one that does not deal with a clang bug).
	* Modelbuilding-Concept.txt: Thoughts on online vs offline and
	projected vs non projected model building.

2010-08-12  Peter Schueller  <ps@kr.tuwien.ac.at>

	* src/testsuite/dlvhex/TestPlugin.cpp: Added testcases for newly
	discovered bugs (see also Trac issues #25 #25 #27).
	* examples/rec_agg_bug1.hex: Likewise.
	* examples/rec_agg_bug2.hex: Likewise.
	* examples/rec_agg_bug3.hex: Likewise.

2010-08-04  Peter Schueller  <ps@kr.tuwien.ac.at>

	* m4/boost.m4: Temporary fix for iostreams configure check for
	boost versions >=1.44.

2010-07-19  Thomas Krennwallner  <tkren@kr.tuwien.ac.at>

	* TODO: Update.

	* include/dlvhex/Makefile.am: Highlight which header file belongs
	to which library.

2010-07-17  Thomas Krennwallner  <tkren@kr.tuwien.ac.at>

	Release version 1.7.1.

	* configure.ac: Bump version to 1.7.1.

	* NEWS: Describe changes to 1.7.1.

	* MAINTAINER-README: Update.
	* README: Likewise.

2010-07-16  Peter Schueller  <ps@kr.tuwien.ac.at>

	* clang.diff: Added diff to make it build with clang (debug stream does
	not work, as boost::iostream currently does not work with clang, there
	are other strange issues)

2010-07-16  Thomas Krennwallner  <tkren@kr.tuwien.ac.at>

	* configure.ac: Add some checks for BitMagic (configure
	--with-bmagic=local forces local installation).

2010-07-15  Peter Schueller  <ps@kr.tuwien.ac.at>

	* bm3.7.0/*: Added BitMagic library sources to tree
	(http://bmagic.sourceforge.net/).

2010-07-15  Thomas Krennwallner  <tkren@kr.tuwien.ac.at>

	* include/dlvhex/Model.h: Initial draft.

2010-07-15  Peter Schueller  <ps@kr.tuwien.ac.at>

	* Table-Concept.txt: More comments.
	* Modelbuilding-Concept.txt: Started writing concept
	for model representation (and later model building).

2010-07-15  Thomas Krennwallner  <tkren@kr.tuwien.ac.at>

	* Table-Concept.txt: Add some comments.
	Orgmode.
	* ID-Concept.txt: Likewise.

2010-07-14  Peter Schueller  <ps@kr.tuwien.ac.at>

	* include/dlvhex/ASPSolverManager.h: Revised ASPSolver interface
	another time, allowing plugins to determine default dlvhex solver method.
	Added dlvdb ".typ" file support to dlvhex (now also usable for plugins).
	Removed DLVDBProcess, DLVProcess is a generic debugging-capable process.
	ASPSolverManager::SoftwareConfiguration is stored in ProgramCtx and
	determines dlvhex solver software usage and options.
	* include/dlvhex/ASPSolver.h: Likewise.
	* include/dlvhex/DLVProcess.h: Likewise.
	* include/dlvhex/ProgramCtx.h: Likewise.
	* include/dlvhex/Makefile.am: Likewise.
	* src/dlvhex/GuessCheckModelGenerator.cpp: Likewise.
	* src/dlvhex/OrdinaryModelGenerator.cpp: Likewise.
	* src/dlvhex/FixpointModelGenerator.cpp: Likewise.
	* src/dlvhex/dlvhex.cpp: Likewise.
	* src/dlvhex/ASPSolverManager.cpp: Likewise.
	* src/dlvhex/ProcessBuf.cpp: Likewise.
	* src/dlvhex/ASPSolver.cpp: Likewise.
	* src/dlvhex/State.cpp: Likewise.
	* src/dlvhex/DLVProcess.cpp: Likewise.
	* src/dlvhex/ProgramCtx.cpp: Likewise.
	* src/dlvhex/Makefile.am: Likewise.
	* src/testsuite/dlvhex/ASPsolverTest.cpp: Likewise.
	* src/testsuite/dlvhex/TestGraphProcessor.cpp: Likewise.
	* include/dlvhex/ASPSolver.tcc: Likewise (removed file).

2010-07-13  Thomas Krennwallner  <tkren@kr.tuwien.ac.at>

	* include/dlvhex/Term.h: Update types of the primitives.
	* include/dlvhex/Atom.h: Likewise.

	* testsuite/TestTypes.cpp: Fix testsuite.
	* testsuite/Makefile.am: Likewise.

	* src/dlvhex/Makefile.am: Remove Atom.cpp and Term.cpp.
	* src/dlvhex/Atom.cpp: Likewise.
	* src/dlvhex/Term.cpp: Likewise.

	* Makefile.am: Add TestTypes test in testsuite.
	* configure.ac: Likewise.
	* testsuite/TestTypes.cpp: Likewise.
	* testsuite/Makefile.am: Likewise.

	* include/dlvhex/Term.h: Add new primitive types for the new AST.
	* include/dlvhex/SymbolTable.h: Likewise.
	* include/dlvhex/AtomTable.h: Likewise.
	* include/dlvhex/Atom.h: Likewise.
	* include/dlvhex/Makefile.am: Likewise.

	* include/dlvhex/NamesTable.h: Remove.

2010-07-09  Thomas Krennwallner  <tkren@kr.tuwien.ac.at>

	* README: Update dependency description.
	* MAINTAINER-README: Likewise.

	* NEWS: Update list of user-visible changes.

2010-07-08  Peter Schueller  <ps@kr.tuwien.ac.at>

	* examples/tests/dlvhextests.test: Added testcases for recently
	solved bugs.
	* examples/equality.hex: Likewise.
	* examples/tests/equality.out: Likewise.
	* examples/builtin_safety.hex: Likewise.
	* examples/tests/builtin_safety.out: Likewise.
	* examples/Makefile.am: Likewise.

	* src/dlvhex/PrintVisitor.cpp: Fix #succ rewriting (ticket #12).
	* src/dlvhex/Atom.cpp: Likewise.

	* src/dlvhex/SafetyChecker.cpp: Fix +,* safety checking (ticket #11 #13).

	* src/dlvhex/HexGrammarPTToASTConverter.cpp: Fix == vs = as well
	as <> vs != builtin binary operator treatment (ticket #14).

2010-07-07  Peter Schueller  <ps@kr.tuwien.ac.at>

	* include/dlvhex/ASPSolver.h: Replaced ASPSolver classes by
	ASPSolverManager, which has an automatic mode (used by dlvhex) and
	manual possibilities to select the used solver software and options.
	This change yielded all the other fixes/changes below.
	* include/dlvhex/ASPSolver.tcc: Likewise.
	* src/dlvhex/ASPSolver.cpp: Likewise.

	* include/dlvhex/DLVProcess.h: Decoupled Process from Solver,
	now a process is created by ASPSolverManager and not by dlvhex itself,
	and more of the process' properties are configured by the Solver.
	* include/dlvhex/ProgramCtx.h: Likewise.
	* include/dlvhex/Process.h: Likewise.
	* src/dlvhex/DLVProcess.cpp: Likewise.
	* src/dlvhex/ProgramCtx.cpp: Likewise.

	* include/dlvhex/Literal.h: Literal, Atom, Rule, and Program now know
	whether they are Higher Order or not, Program knows whether it contains
	aggregates (this way the solver software can decide how each combination
	has to be treated).
	* include/dlvhex/Program.h: Likewise.
	* include/dlvhex/Rule.h: Likewise.
	* include/dlvhex/ExternalAtom.h: Likewise.
	* include/dlvhex/Atom.h: Likewise.
	* src/dlvhex/Atom.cpp: Likewise.
	* src/dlvhex/Rule.cpp: Likewise.
	* src/dlvhex/Program.cpp: Likewise.
	* src/dlvhex/AggregateAtom.cpp: Likewise.
	* src/dlvhex/Literal.cpp: Likewise.

	* include/dlvhex/Atom.h: BuiltinPredicate: new unary constructor
	(#int was previously stored as Atom with special magic).
	New possibility to prefer infix vs prefix printing.
	* src/dlvhex/HexGrammarPTToASTConverter.cpp: Likewise.
	* src/dlvhex/PrintVisitor.cpp: Likewise.
	* src/dlvhex/SafetyChecker.cpp: Likewise.

	* include/dlvhex/DLVresultParserDriver.h: Defaulting to FirstOrder
	parse mode, removed autodetect, removed coupling with dlvhex::Globals.
	* src/dlvhex/DLVresultParserDriver.cpp: Likewise.

	* src/dlvhex/DLVresultParserDriver.cpp: Allowing to parse weak answer
	sets (returning just as normal answer sets, ignoring the weak information).

	* examples/tertop.hex: Made testcase higher order to ensure
	functionality of ternary operators together with higher order.
	* examples/tests/dlvhextests.test: Removed --firstorder options.
	* src/dlvhex/dlvhex.cpp: Phasing out --firstorder option.
	Better (less adhoc) handling of solver software selection.
	* src/dlvhex/GuessCheckModelGenerator.cpp: Using new ASPSolverManager.
	* src/dlvhex/OrdinaryModelGenerator.cpp: Likewise.
	* src/dlvhex/FixpointModelGenerator.cpp: Likewise.
	* src/testsuite/dlvhex/ASPsolverTest.cpp: Likewise,
	and added dlvdb testcase.

	* include/dlvhex/SpiritDebugging.h: Added @todo.
	* src/dlvhex/ProcessBuf.cpp: Likewise.

2010-07-03  Thomas Krennwallner  <tkren@kr.tuwien.ac.at>

	* include/dlvhex/globals.h: Remove dependency on config.h.

	* include/dlvhex/ASPSolver.h: Remove dependency on config.h.
	(BaseASPSolver::doSolve): Add template method.
	* include/dlvhex/ASPSolver.tcc: Likewise.
	* src/dlvhex/ASPSolver.cpp: Likewise.

	* src/dlvhex/Makefile.am (libaspsolver_la_LDFLAGS): Bump
	version-info to 2:0:0.
	(libdlvhexbase_la_LDFLAGS): Bump version-info to 6:0:0.

2010-07-01  Thomas Krennwallner  <tkren@kr.tuwien.ac.at>

	* src/dlvhex/Makefile.am: Atom ABI change: bumping so-versions:
	(libdlvhexbase_la_LDFLAGS): Bump version-info to 6:0:1.
	(libaspsolver_la_LDFLAGS):  Bump version-info to 1:1:0.

	* src/dlvhex/Benchmarking.cpp: Add emacs local variables.

	* configure.ac: Added check for boost::date_time library.
	(CXXFLAGS): Turn on -W -Wall.

2010-07-01  Peter Schueller  <ps@kr.tuwien.ac.at>

	* include/dlvhex/Atom.h: Added constructors for increasing parse
	efficiency (minimizing copying of Term objects).
	* src/dlvhex/Atom.cpp: Likewise.

	* src/dlvhex/DLVresultParserDriver.cpp: Rewrote DLVresultParserDriver
	using Spirit V2 (for performance reasons).

	* src/dlvhex/Term.cpp: Improving Term copy constructor efficiency,
	added possibility for benchmarking (counting Term constructor invocations).

	* include/dlvhex/ASPSolver.tcc: Using new benchmarking.
	* src/dlvhex/Component.cpp: Likewise.
	* src/dlvhex/GuessCheckModelGenerator.cpp: Likewise.
	* src/dlvhex/OrdinaryModelGenerator.cpp: Likewise.
	* src/dlvhex/FixpointModelGenerator.cpp: Likewise.
	* src/dlvhex/ASPSolver.cpp: Likewise.
	* src/dlvhex/State.cpp: Likewise.

	* include/dlvhex/Benchmarking.h: Replaced benchmarking by new
	more versatile benchmarking system (usable by plugins, even if
	dlvhex is not built with --enable-debug).
	* include/dlvhex/globals.h: Likewise.
	* include/dlvhex/Makefile.am: Likewise.
	* src/dlvhex/Benchmarking.cpp: Likewise.
	* src/dlvhex/dlvhex.cpp: Likewise.
	* src/dlvhex/Makefile.am: Likewise.

2010-06-28  Thomas Krennwallner  <tkren@kr.tuwien.ac.at>

	* Makefile.am (AUTOMAKE_OPTIONS): Force automake >= 1.11.

2010-06-27  Thomas Krennwallner  <tkren@kr.tuwien.ac.at>

	* benchmarks/reviewers6-pureasp.dlv: Add benchmarks for 6, 7, and 8 submissions.
	* benchmarks/reviewers7-pureasp.dlv: Likewise.
	* benchmarks/reviewers8-pureasp.dlv: Likewise.
	* benchmarks/reviewers-pureasp.dlv: Likewise.

	* configure.ac: Sanitize AUTOMAKE_OPTIONS.
	* Makefile.am: Likewise.

2010-06-25  Thomas Krennwallner  <tkren@kr.tuwien.ac.at>

	* configure.ac: Bump version to 2.0.0.
	Add compiler settings info.

2010-06-23  Thomas Krennwallner  <tkren@kr.tuwien.ac.at>

	* README: Update.
	* MAINTAINER-README: Likewise.

	* Makefile.am (uninstall-local): Fix make uninstall when no-one
	called make install-html.

2010-06-22  Thomas Krennwallner  <tkren@kr.tuwien.ac.at>

	Release version 1.7.0.

	* Makefile.am: Add support for make html and make install-html.

2010-06-21  Peter Schueller  <ps@kr.tuwien.ac.at>

	* testsuite/dlvhex/Makefile.am: Ensuring that testsuite uses
	the libraries that were built in the builddir.

2010-06-19  Thomas Krennwallner  <tkren@kr.tuwien.ac.at>

	* src/dlvhex/dlvhex.cpp: Add --version information.

	* src/dlvhex/PluginContainer.cpp (PluginContainer::importPlugins):
	Do not load duplicate plugins.

	* src/dlvhex/Makefile.am (dlvhex_LDFLAGS): Remove -static.

	* include/dlvhex/ASPSolver.tcc: Use @todo instead of TODO.

2010-06-18  Thomas Krennwallner  <tkren@kr.tuwien.ac.at>

	Update copyright information.

	* doxygen.cfg: Update doxygen configuration via doxygen -u.

	* src/dlvhex/PluginContainer.cpp (PluginContainer::findplugins):
	Prevent loading of libdlvhexbase, this caused nasty duplicate
	global variables.

	* src/dlvhex/HexGrammarPTToASTConverter.cpp: Use singleton
	instance methods.
	* src/dlvhex/dlvhex.cpp: Likewise.

	* dlvhex.pc.in: Install libdlvhexbase and libaspsolver in $libdir.
	* src/dlvhex/Makefile.am: Likewise.

	* configure.ac: Better configuration output.

	* NEWS: Update.

	* include/dlvhex/Term.h: Make Term::names and Term::namespaces
	private.
	(Term::getNameSpaces,Term::getNames,Term::getAuxiliaryNames):
	Singleton instance methods for Term::namespaces, Term::names,
	Term::auxnames.
	* src/dlvhex/Term.cpp: Likewise.

2010-06-18  Peter Schueller  <ps@kr.tuwien.ac.at>

	* include/dlvhex/PluginInterface.h: New parameter for
	PluginAtom which allows to declare external atoms as nonmonotonic.
	* include/dlvhex/DependencyGraph.cpp: Selecting guess and check model
	generator for SCCs which contain nonmonotonic atoms (was: fixed point
	model generator, which led to wrong answer sets).
	* src/dlvhex/DependencyGraph.h: Likewise.

	* src/testsuite/dlvhex/TestPlugin.cpp: New nonmonotonic external atom
	for verifying the above bugfix.
	* examples/Makefile.am: Likewise.
	* examples/tests/dlvhextests.test: Likewise.
	* examples/nonmon_guess.hex: Likewise.
	* examples/nonmon_inc.hex: Likewise.
	* examples/nonmon_noloop.hex: Likewise.
	* examples/tests/nonmon_guess.out: Likewise.
	* examples/tests/nonmon_inc.out: Likewise.
	* examples/tests/nonmon_noloop.out: Likewise.

2010-06-15  Thomas Krennwallner  <tkren@kr.tuwien.ac.at>

	* configure.ac (BOOST_REQUIRE): Require boost >= 1.41.

2010-06-14  Thomas Krennwallner  <tkren@kr.tuwien.ac.at>

	* NEWS: Update.

	* configure.ac:: Require autoconf >= 2.61.

	* m4/boost.m4: Updated to newest version of boost.m4 from
	http://github.com/tsuna/boost.m4.

2010-06-08  Thomas Krennwallner  <tkren@kr.tuwien.ac.at>

	* include/dlvhex/ProgramCtx.h: Fix const-pointer return type warnings.
	* src/dlvhex/ProgramCtx.cpp: Likewise.

	* bootstrap.sh: Add sanity checks for the autotool commands.

	* AUTHORS: Add Peter to the list of authors.

2010-06-07  Matthias Steindl  <steindlmatthias@gmx.at>

	* AUTHORS: Add Peter & me to the list of authors.

2010-05-14  Peter Schueller  <ps@kr.tuwien.ac.at>

	* include/dlvhex/ASPSolver.h: Added ASPStringSolver, an ASPSolver which does
	not take a parsed EDB/IDB but a string as input.
	* src/dlvhex/ASPSolver.cpp: Likewise.
	* src/testsuite/dlvhex/ASPsolverTest.cpp: Testcase for above.

2010-04-23  Thomas Krennwallner  <tkren@kr.tuwien.ac.at>

	* src/testsuite/dlvhex/Makefile.am (AUTOMAKE_OPTIONS): Remove.
	* src/dlvhex/Makefile.am: Likewise.
	* src/Makefile.am: Likewise.
	* include/testsuite/dlvhex/Makefile.am: Likewise.
	* include/testsuite/Makefile.am: Likewise.
	* include/dlvhex/Makefile.am: Likewise.
	* include/Makefile.am: Likewise.

2010-04-22  Thomas Krennwallner  <tkren@kr.tuwien.ac.at>

	* src/dlvhex/State.cpp (OutputState::output): Fix OutputBuilder state.

	Closes ticket #1.

2010-04-15  Peter Schueller  <ps@kr.tuwien.ac.at>

	* src/dlvhex/dlvhex.cpp: Added option --nocache and global option
	UseExtAtomCache connected to it.
	* src/dlvhex/EvaluateExtatom.cpp: Calling retrieveCached(...) instead
	of retrieve(...) if that global option is 1 (it is by default).
	* include/dlvhex/PluginInterface.h: Query: added operator< and made
	the interpretation a copy instead of a reference (required for cache).
	Added retrieveCached() function and query cache.
	* src/dlvhex/PluginInterface.cpp: Implemented retrieveCached(...).
	* include/dlvhex/BaseVisitor.h: Allowing to visit const objects.
	* include/dlvhex/PrintVisitor.h: Likewise.
	* include/dlvhex/Literal.h: Likewise.
	* include/dlvhex/AtomSet.h: Likewise.
	* include/dlvhex/Atom.h: Likewise.
	* include/dlvhex/ExternalAtom.h: Likewise.
	* include/dlvhex/AggregateAtom.h: Likewise.
	* include/dlvhex/Program.h: Likewise.
	* include/dlvhex/Rule.h: Likewise.
	* include/dlvhex/Repository.h: Likewise.
	* src/dlvhex/PrintVisitor.cpp: Likewise.
	* src/dlvhex/Atom.cpp: Likewise.
	* src/dlvhex/ExternalAtom.cpp: Likewise.
	* src/dlvhex/Rule.cpp: Likewise.
	* src/dlvhex/Program.cpp: Likewise.
	* src/dlvhex/AggregateAtom.cpp: Likewise.
	* src/dlvhex/Literal.cpp: Likewise.
	* src/dlvhex/AtomSet.cpp: Likewise.

2010-03-15  Peter Schueller  <ps@kr.tuwien.ac.at>

	* include/dlvhex/HexGrammar.tcc: Parser fix for NAF.
	* examples/Makefile.am: Added testcase for NAF parsing.
	* examples/naftest.hex: Likewise.
	* examples/tests/naftest.out: Likewise.
	* examples/tests/dlvhextests.test: Likewise.

2010-03-10  Thomas Krennwallner  <tkren@kr.tuwien.ac.at>

	* src/dlvhex/DLVresultParserDriver.cpp (appendFactFromPropFact):
	Remove NoPredicate assertion.

2010-02-16  Peter Schueller  <ps@kr.tuwien.ac.at>

	* include/dlvhex/HexGrammar.tcc: Parser fix for operator <>.
	* examples/operators.hex: Testcase for operators <> and !=.
	* examples/Makefile.am: Likewise.
	* examples/tests/operators.out: Likewise.
	* examples/tests/dlvhextests.test: Likewise.

2010-01-11  Peter Schueller  <ps@kr.tuwien.ac.at>

	* m4/boost.m4: Fix for boost header version check (updated to
	newest version of boost.m4 from http://github.com/tsuna/boost.m4).

2010-01-06  Peter Schueller  <ps@kr.tuwien.ac.at>

	* include/dlvhex/Makefile.am: Installing one more header.
	* dlvhex/trunk/dlvhex.pc.in: Added bindir to packageconfig file.

2009-12-18  Peter Schueller  <ps@kr.tuwien.ac.at>

	* include/dlvhex/Makefile.am: Installing more headers.
	* src/dlvhex/Component.cpp: Fixing/improving verbose output.
	* src/dlvhex/DLVProcess.cpp: Likewise.

2009-10-28  Peter Schueller  <ps@kr.tuwien.ac.at>

	* include/dlvhex/HexGrammar.h: Fixing bug with empty input.
	* src/dlvhex/HexGrammarPTToASTConverter.cpp: Likewise.
	* examples/empty.hex: Likewise.
	* examples/tests/empty.out: Likewise.
	* examples/tests/dlvhextests.test: Likewise.

2009-09-23  Thomas Krennwallner  <tkren@kr.tuwien.ac.at>

	* m4/boost.m4: Fix for autoconf 2.64 (see also
	http://lists.gnu.org/archive/html/bug-autoconf/2009-08/msg00054.html).

2009-09-02  Peter Schueller  <ps@kr.tuwien.ac.at>

	* src/dlvhex/Component.cpp: Clearing result bevore reevaluating
	component. This increases performance.

2009-09-01  Peter Schueller  <ps@kr.tuwien.ac.at>

	* src/dlvhex/GraphProcessor.cpp: Added/improved debug output.
	* src/dlvhex/dlvhex.cpp: Likewise.
	* include/dlvhex/Atom.h: Added TODOs.

2009-08-28  Peter Schueller  <ps@kr.tuwien.ac.at>

	* examples/weak2.hex: Changing testcase s.t. ordering of
	answer sets with same weight no longer poses a problem.
	* examples/tests/weak2.out: Likewise.

2009-08-27  Peter Schueller  <ps@kr.tuwien.ac.at>

	* include/dlvhex/HexGrammar.tcc: Adding TODO.

	* examples/percentparser.hex: Adding testcase for % parsing.
	* examples/tests/percentparser.out: Likewise.
	* examples/tests/dlvhextests.test: Likewise.
	* examples/Makefile.am: Likewise.

	* examples/tests/weak2.out: Fixing ordering of answer sets.

2009-08-24  Peter Schueller  <ps@kr.tuwien.ac.at>

	* configure.ac: Requiring boost >= 1.37, as it contains the
	important fix https://svn.boost.org/trac/boost/changeset/49234
	to the position_iterator.

	* src/dlvhex/PluginContainer.cpp: Added output for plugin
	searching and loading in verbosity level 4.
	* include/dlvhex/globals.h: Likewise.
	* src/dlvhex/globals.cpp: Likewise.

2009-08-20  Peter Schueller  <ps@kr.tuwien.ac.at>

	In boost 1.36, the previously (mistakenly) bidirectional
	boost::spirit::position_iterator was changed into a forward
	iterator. This no longer allows to use boost::regex parsers.
	The multi_pass iterator adapter does not work well together
	with the position_iterator, so we can no longer use regex_p.
	* include/dlvhex/HexGrammar.h: Replacing regex_p by direct
	spirit parser constructions, including postprocessing (trim).
	* include/dlvhex/HexGrammar.tcc: Likewise.
	* src/dlvhex/HexGrammarPTToASTConverter.cpp: Likewise.
	* src/dlvhex/DLVresultParserDriver.cpp: Likewise.
	* configure.ac: No longer requiring/handling boost::regex.
	* src/dlvhex/Makefile.am: Likewise.
	* src/testsuite/dlvhex/Makefile.am: Likewise.

2009-07-27  Thomas Krennwallner  <tkren@kr.tuwien.ac.at>

	* configure.ac: Fix AC_CONFIG_SUBDIRS bug, see also
	<https://gnunet.org/mantis/view.php?id=1340>.

	* m4/boost.m4: Applied a patch by Benoit Sigoure
	<tsuna@lrde.epita.fr> (boost.m4 maintainer) for the 'xgcc' bug.

2009-07-13  Peter Schueller  <ps@kr.tuwien.ac.at>

	* src/dlvhex/DLVresultParserDriver.cpp: Dumping dlv(db) result
	output in debugging verbosity level 4.
	* src/dlvhex/globals.cpp: Likewise.
	* include/dlvhex/globals.h: Likewise.

2009-07-09  Peter Schueller  <ps@kr.tuwien.ac.at>

	* include/dlvhex/HexParserDriver.h: Rewriting the parser using
	boost::spirit. Added functionality: ternary operators (prefix
	and infix notation), binary operators (prefix notation), and
	#succ. Fixes: #int handling (previously allowed in rule heads),
	Changed functionality: #namespace syntax (trailing dot).
	* include/dlvhex/DLVresultParserDriver.h: Likewise.
	* include/dlvhex/ParserDriver.h: Likewise.
	* include/dlvhex/ExternalAtom.h: Likewise.
	* include/dlvhex/AggregateAtom.h: Likewise.
	* src/dlvhex/HexParserDriver.cpp: Likewise.
	* src/dlvhex/DLVresultParserDriver.cpp: Likewise.
	* src/dlvhex/ParserDriver.cpp: Likewise.
	* src/dlvhex/PrintVisitor.cpp: Likewise.
	* examples/maxint.hex: Likewise.
	* examples/tertop.hex: Likewise.
	* examples/namespace1.hex: Likewise.
	* examples/namespace2.hex: Likewise.
	* examples/tests/maxint.out: Likewise.
	* examples/tests/tertop.out: Likewise.
	* examples/tests/dlvhextests.test: Likewise.
	* include/dlvhex/Makefile.am: Likewise.
	* src/dlvhex/Makefile.am: Likewise.
	* src/testsuite/dlvhex/Makefile.am: Likewise.
	* examples/Makefile.am: Likewise.
	* configure.ac: Likewise.

	* include/dlvhex/HexGrammar.h: Likewise (new file).
	* include/dlvhex/SpiritFilePositionNode.h: Likewise (new file).
	* include/dlvhex/HexGrammarPTToASTConverter.h: Likewise (new file).
	* include/dlvhex/HexGrammar.tcc: Likewise (new file).
	* include/dlvhex/SpiritDebugging.h: Likewise (new file).
	* src/dlvhex/HexGrammarPTToASTConverter.cpp: Likewise (new file).

	* include/dlvhex/HexFlexLexer.h: Likewise (removed file).
	* include/dlvhex/DLVresultFlexLexer.h: Likewise (removed file).
	* src/dlvhex/DLVresultScanner.lpp: Likewise (removed file).
	* src/dlvhex/HexParser.ypp: Likewise (removed file).
	* src/dlvhex/HexScanner.lpp: Likewise (removed file).
	* src/dlvhex/DLVresultParser.ypp: Likewise (removed file).

2009-07-04  Peter Schueller  <ps@kr.tuwien.ac.at>

	* include/dlvhex/ASPSolver.tcc: Pass #maxint line to DLV.

	* include/dlvhex/Atom.h: Fix noninitialized bools in protected
	constructor, which is used by BuiltinPredicate constructor.
	Add support for ternary builtin predicates (#succ).
	* src/dlvhex/Atom.cpp: Likewise.

	* src/dlvhex/ExternalAtom.cpp (ExternalAtom::operator<): Fix
	comparison bug where external atoms have variables in both input-
	and output lists.

	* src/dlvhex/GraphBuilder.cpp: Add assertion for checking the
	iterators after calling std::equal_range.

	* src/testsuite/dlvhex/run-dlvhex-tests.sh: Remove deprecated Sets
	library.

2009-07-02  Peter Schueller  <ps@kr.tuwien.ac.at>

	* examples/maxint.hex: Verify correct handling of #maxint builtin.
	* examples/tests/maxint.out: Likewise.

	* examples/tertop.hex: Verify correct handling of ternary
	arithmetic predicates.
	* examples/tests/tertop.out: Likewise.

2009-06-17  Thomas Krennwallner  <tkren@kr.tuwien.ac.at>

	* m4/boost.m4: Update boost.m4 from http://repo.or.cz/w/boost.m4.git.
	(_BOOST_FIND_COMPILER_TAG): Add "-x$boost_cv_lib_tag" to
	$boost_cv_lib_tag, it seems that boost 1.39 uses "xgcc40" instead
	of "gcc40" in the library names.

2009-06-17  Peter Schueller  <ps@kr.tuwien.ac.at>

	* include/dlvhex/ParserDriver.h: Forward declaration for generated include
	file (allows to install ParserDriver.h without installing location.hh).
	* src/dlvhex/ParserDriver.cpp: Including location.hh only in this file.

2009-06-16  Thomas Krennwallner  <tkren@kr.tuwien.ac.at>

	* src/testsuite/dlvhex/ASPsolverTest.cpp: Add test for nested ASP solver.

	* src/dlvhex/Makefile.am (libaspsolver_la_SOURCES): Add ASPSolver.cpp.

	* include/dlvhex/ASPSolver.h (ASPSolverComposite): New composite solver.
	(ASPFileSolver): New file solver.
	* include/dlvhex/ASPSolver.tcc: Likewise.
	* src/dlvhex/ASPSolver.cpp: Likewise.

2009-06-12  Thomas Krennwallner  <tkren@kr.tuwien.ac.at>

	* include/dlvhex/Process.h (Process::spawn): Add spawn method with list of options.
	* include/dlvhex/DLVProcess.h (DLVProcess::spawn): Likewise.
	* src/dlvhex/DLVProcess.cpp (DLVProcess::spawn): Likewise

	* include/dlvhex/ASPSolver.h (BaseASPSolver::solve): Add solve method with list of options.
	(ASPSolver<Builder,Parser>::solve): Likewise.
	* include/dlvhex/ASPSolver.tcc (ASPSolver<Builder,Parser>::solve): Likewise.

	* src/testsuite/dlvhex/ASPsolverTest.cpp: Add test for ASP solver with list of options.

2009-05-05  Alessandra Martello  <a.martello@mat.unical.it>

	* src/dlvhex/State.cpp: Bag fixed. Bound the OutputBuilder created
	within a PluginInterface to the ProgramContext.

2009-04-07  Peter Schueller  <ps@kr.tuwien.ac.at>

	* src/dlvhex/HexParser.ypp: Zero arity: parsing "&ext", "&ext[]", "&ext[]()" and "&ext()".
	* src/testsuite/dlvhex/TestPlugin.cpp: Added two test atoms for zero arity testing.
	* examples/extatom9.hex: Testcase for zero arity predicate parsing and evaluation.
	* examples/tests/extatom9.out: Likewise.
	* examples/tests/dlvhextests.test: Likewise.

2009-04-07  Thomas Krennwallner  <tkren@kr.tuwien.ac.at>

	* src/dlvhex/PluginInterface.cpp (checkInputArity): Fix a segfault
	in case of empty inputType.

2009-04-06  Peter Schueller  <ps@kr.tuwien.ac.at>

	* src/testsuite/dlvhex/Makefile.am: Linking in libcurl for
	testing.

	* src/dlvhex/Makefile.am: Linking tested modules into
	libdlvhexbase instead of the dlvhex binary.

2009-03-30  Thomas Krennwallner  <tkren@kr.tuwien.ac.at>

	* src/dlvhex/GraphBuilder.cpp: Mark fresh auxiliary head AtomNodes as auxiliary.

	* include/dlvhex/AtomNode.h (AtomNode): Add setAux and isAux.
	* src/dlvhex/AtomNode.cpp: Likewise.

2009-01-28  Thomas Krennwallner  <tkren@kr.tuwien.ac.at>

	* src/dlvhex/DependencyGraph.cpp: Document code.
	* src/dlvhex/GuessCheckModelGenerator.cpp: Likewise.

2009-01-07  Thomas Krennwallner  <tkren@kr.tuwien.ac.at>

	* src/testsuite/dlvhex/TestPlugin.cpp (TestCAtom): Add &testC
	external atom.

	* examples/extatom8.hex: New unstratified testcase.

2008-12-12  Thomas Krennwallner  <tkren@kr.tuwien.ac.at>

	* TODO: Update.

2008-12-08  Thomas Krennwallner  <tkren@kr.tuwien.ac.at>

	* TODO: Update.

	* MAINTAINER-README: Add pkg-config to the list of dependencies.

	* include/dlvhex/DLVresultParserDriver.h: Move error message
	handling from the parser to the scanner.
	* src/dlvhex/DLVresultParser.ypp: Likewise.
	* src/dlvhex/DLVresultParserDriver.cpp: Likewise.
	* src/dlvhex/DLVresultScanner.lpp: Likewise.

	* include/dlvhex/ASPSolver.tcc: Provide better debug output in
	case of solver errors.
	* src/dlvhex/ProcessBuf.cpp: Likewise.

2008-12-02  Thomas Krennwallner  <tkren@kr.tuwien.ac.at>

	* src/dlvhex/ProcessBuf.cpp: g++ 4.3 introduced some backwards
	incompatibility <http://gcc.gnu.org/gcc-4.3/porting_to.html> for
	C-functions: #include cstring and cstdlib.
	* src/dlvhex/dlvhex.cpp: Likewise.

2008-11-13  Thomas Krennwallner  <tkren@kr.tuwien.ac.at>

	* src/dlvhex/GuessCheckModelGenerator.cpp: Do not create guessing
	rules for already evaluated weakly connected external atoms inside
	of strongly connected components.

2008-08-08  Thomas Krennwallner  <tkren@kr.tuwien.ac.at>

	* include/dlvhex/Process.h (Process::path,Process::commandline): New methods.
	* include/dlvhex/DLVProcess.h: Likewise.
	* src/dlvhex/DLVProcess.cpp: Likewise.

	* include/dlvhex/ASPSolver.tcc: Add the solver path to the error messages.

	* src/dlvhex/dlvhex.cpp: Issue an error if user specified
	--solver=dlvdb without compiled dlvdb support.

2008-07-10  Thomas Krennwallner  <tkren@kr.tuwien.ac.at>

	* src/dlvhex/GraphProcessor.cpp (GraphProcessor::run): Optimize
	the dependency graph evaluation algorithm to speed up the
	processing of independent components.

	* include/dlvhex/AtomSet.h (multiplySets): Remove.
	* src/dlvhex/AtomSet.cpp: Likewise.

2008-07-08  Thomas Krennwallner  <tkren@kr.tuwien.ac.at>

	* include/dlvhex/DepGraphBuilder.h: Remove new dependency graph.
	* include/dlvhex/HexDepGraph.h: Likewise.
	* include/dlvhex/HexDepGraphBuilder.h: Likewise.
	* include/testsuite/dlvhex/DepGraphTest.h: Likewise.
	* src/testsuite/dlvhex/DepGraphTest.cpp: Likewise.
	* src/testsuite/dlvhex/Makefile.am: Likewise.

2008-07-07  Thomas Krennwallner  <tkren@kr.tuwien.ac.at>

	* src/dlvhex/SafetyChecker.cpp (StrongSafetyChecker): Fix checking
	of ground expansion-safe external atoms.

2008-06-29  Thomas Krennwallner  <tkren@kr.tuwien.ac.at>

	* src/testsuite/dlvhex/Makefile.am (dlvhexTS_SOURCES): Add DepGraphTest.cpp.

	* include/dlvhex/DepGraphBuilder.h: New file.
	* include/dlvhex/HexDepGraph.h: Likewise.
	* include/dlvhex/HexDepGraphBuilder.h: Likewise.
	* include/testsuite/dlvhex/DepGraphTest.h: Likewise.
	* src/testsuite/dlvhex/DepGraphTest.cpp: Likewise.

2008-05-30  Thomas Krennwallner  <tkren@kr.tuwien.ac.at>

	* TODO: Update.

	* configure.ac: Always set -W -Wall.

	* src/dlvhex/GuessCheckModelGenerator.cpp: Add more debug output.

2008-05-14  Thomas Krennwallner  <tkren@kr.tuwien.ac.at>

	* NEWS: Update.
	* README: Likewise.
	* TODO: Likewise.

2008-05-07  Thomas Krennwallner  <tkren@kr.tuwien.ac.at>

	* src/dlvhex/TextOutputBuilder.cpp: Move lonely std::endl to the output builder.
	* src/dlvhex/dlvhex.cpp: Likewise.

	* include/dlvhex/globals.h: Fix DLVHEX_DEBUG preprocessor macros.

	* include/dlvhex/ASPSolver.tcc: Unify DLVHEX_DEBUG output.
	* src/dlvhex/Component.cpp: Likewise.
	* src/dlvhex/FixpointModelGenerator.cpp: Likewise.
	* src/dlvhex/GuessCheckModelGenerator.cpp: Likewise.
	* src/dlvhex/OrdinaryModelGenerator.cpp: Likewise.
	* src/dlvhex/State.cpp: Likewise.

2008-05-06  Thomas Krennwallner  <tkren@kr.tuwien.ac.at>

	* src/dlvhex/GuessCheckModelGenerator.cpp: Do not add negative
	literals in the translated guess-n-check rules for external atoms
	extensions.

2008-05-03  Thomas Krennwallner  <tkren@kr.tuwien.ac.at>

	* configure.ac: Check for boost's iostreams library.

	* src/dlvhex/GraphProcessor.cpp (GraphProcessor::run): Bugfix --
	use std::set instead of std::vector for allLeavesResult.
	Sanitize code.

	* src/dlvhex/AtomSet.cpp (AtomSet::operator<): Sanitize code.

	* include/dlvhex/DLVProcess.h: Add support for dumping the
	intermediate programs sent to the ASP solver.
	* src/dlvhex/DLVProcess.cpp: Likewise.

2008-04-24  Thomas Krennwallner  <tkren@kr.tuwien.ac.at>

	* src/dlvhex/DLVresultParser.ypp: Allow multiline error messages
	from dlv(db).

2008-04-23  Alessandra Martello  <a.martello@mat.unical.it>

	* include/dlvhex/Makefile.am: Install Process.h, ProcessBuf.h,
	ProgramCtx.h, and DLVProcess.h.

	* src/dlvhex/DLVProcess.cpp: Use -ORdr- in dlvdb invocation.

2008-04-23  Thomas Krennwallner  <tkren@kr.tuwien.ac.at>

	* include/dlvhex/State.h (State::setupProgramCtx): New method.
	(SetupProgramCtxState): New state class.
	* src/dlvhex/State.cpp: Likewise.

	* include/dlvhex/ProgramCtx.h (ProgramCtx::setupProgramCtx): New state action.
	* src/dlvhex/ProgramCtx.cpp: Likewise.

	* include/dlvhex/PluginInterface.h (PluginInterface::setupProgramCtx):
	New method for the plugins as a last change to setup the
	ProgramCtx right before we start evaluating it.

	* src/dlvhex/DLVProcess.cpp (DLVDBProcess::spawn): Check if
	configure found dlvdb.

	* src/testsuite/dlvhex/ASPsolverTest.cpp: ASPSolver now never
	includes the EDB in the result.

	* src/dlvhex/dlvhex.cpp: Add support for DLVDBProcess.
	Add support for setting up the ProgramCtx in the plugins.

	* src/dlvhex/ProgramCtx.cpp: Use DLVProcess by default.

	* src/dlvhex/GuessCheckModelGenerator.cpp: Fix a bug in checking
	the compatible sets.

	* src/dlvhex/AtomSet.cpp (AtomSet::difference): Fix set difference.

	* include/dlvhex/Registry.h (Registry::storeAtom): Remove method.
	* src/dlvhex/DLVresultParser.ypp: Likewise.
	* src/dlvhex/GraphBuilder.cpp: Likewise.
	* src/dlvhex/HexParser.ypp: Likewise.
	* src/dlvhex/Registry.cpp: Likewise.
	* src/dlvhex/Rule.cpp: Likewise.
	* src/testsuite/dlvhex/TestGraphProcessor.cpp: Likewise.

	* include/dlvhex/Makefile.am: Remove AtomFactory.
	* src/dlvhex/Makefile.am: Likewise.

	* include/dlvhex/DependencyGraph.h: Use ProgramCtx.
	* include/dlvhex/GraphProcessor.h: Likewise.
	* include/dlvhex/ModelGenerator.h: Likewise.
	* src/dlvhex/DependencyGraph.cpp: Likewise.
	* src/dlvhex/FixpointModelGenerator.cpp: Likewise.
	* src/dlvhex/GraphProcessor.cpp: Likewise.
	* src/dlvhex/OrdinaryModelGenerator.cpp: Likewise.
	* src/dlvhex/State.cpp: Likewise.

	* include/dlvhex/DLVProcess.h (DLVDBProcess): New class for dlvdb.
	* src/dlvhex/DLVProcess.cpp: Likewise.

	* include/dlvhex/Component.h: Declare PluginContainer.
	* src/dlvhex/Component.cpp: Likewise.

	* include/dlvhex/AtomFactory.h: Remove.
	* src/dlvhex/AtomFactory.cpp: Likewise.

	* include/dlvhex/AtomSet.h (AtomSet::AtomCompare::operator()): Add const qualifier.

2008-04-21  Thomas Krennwallner  <tkren@kr.tuwien.ac.at>

	* src/dlvhex/AtomFactory.cpp (AtomFactory::insert): Do not create
	unique AtomPtr.

	* src/dlvhex/dlvhex.cpp: Use ProgramCtx and its state machinery.

	* src/dlvhex/Component.cpp: Code cleanups.
	* src/dlvhex/DependencyGraph.cpp: Likewise.
	* src/dlvhex/SafetyChecker.cpp: Likewise.
	* src/dlvhex/State.cpp: Likewise.

	* src/dlvhex/Makefile.am (dlvhex_SOURCES): Add ProgramCtx.cpp and
	State.cpp.

	* include/dlvhex/Makefile.am (noinst_HEADERS): Add ProgramCtx.h
	and State.h.

	* include/dlvhex/ProgramCtx.h: New file.
	* include/dlvhex/State.h: Likewise.
	* src/dlvhex/ProgramCtx.cpp: Likewise.
	* src/dlvhex/State.cpp: Likewise.

	* include/dlvhex/ModelGenerator.h: Remove ProgramBuilder.h.

	* include/dlvhex/GraphBuilder.h: Clean up interface.
	* include/dlvhex/ResultContainer.h: Likewise.
	* src/dlvhex/GraphBuilder.cpp: Likewise.
	* src/dlvhex/ResultContainer.cpp: Likewise.

2008-04-18  Thomas Krennwallner  <tkren@kr.tuwien.ac.at>

	* src/dlvhex/dlvhex.cpp: Add --solver option.

	* configure.ac: Search for dlvdb.

	* include/dlvhex/DLVProcess.h: Add support for dlvdb.
	* include/dlvhex/Process.h: Likewise.
	* src/dlvhex/DLVProcess.cpp: Likewise.

	* include/dlvhex/ASPSolver.tcc: Fix error message.

	* include/testsuite/dlvhex/ASPsolverTest.h: Use new ASPSolver infrastructure.
	* src/testsuite/dlvhex/ASPsolverTest.cpp: Likewise.

	* src/dlvhex/FixpointModelGenerator.cpp: Use new ASPSolver
	infrastructure.
	Add more sanity checks.
	* src/dlvhex/GuessCheckModelGenerator.cpp: Likewise.
	* src/dlvhex/OrdinaryModelGenerator.cpp: Likewise.

	* include/dlvhex/ModelGenerator.h: Cleaned up ModelGenerator
	interface.

	* include/dlvhex/AtomSet.h: Add some const qualifiers to the
	interface.
	* src/dlvhex/AtomSet.cpp: Likewise.

	* include/dlvhex/ASPSolver.h: Rename ASPsolver.h.
	Generalize ASPSolver interface.
	* include/dlvhex/ASPSolver.tcc: Likewise.

	* include/dlvhex/ASPsolver.h: Remove.
	* include/dlvhex/ProgramBuilder.h: Likewise.
	* src/dlvhex/ASPsolver.cpp: Likewise.
	* src/dlvhex/ProgramBuilder.cpp: Likewise.

	* include/dlvhex/Process.h: New file.
	* include/dlvhex/DLVProcess.h: Likewise.
	* src/dlvhex/DLVProcess.cpp: Likewise.

	* include/dlvhex/ProcessBuf.h: Add some sanity checks.
	(ProcessBuf::open): Return pid or -1 in case of error.
	* src/dlvhex/ProcessBuf.cpp: Likewise.

	* src/dlvhex/Makefile.am (libaspsolver_la_SOURCES): Add DLVProcess.cpp.
	(libaspsolver_la_LDFLAGS): Bump version-info to 1:0:0.
	(libdlvhexbase_la_SOURCES): Remove ProgramBuilder.cpp.

	* include/dlvhex/Makefile.am (noinst_HEADERS): Add ASPSolver.tcc,
	DLVProcess.h, and Process.h.
	(pkginclude_HEADERS): Remove ProgramBuilder.h

	* src/dlvhex/Component.cpp: Remove ASPsolver.
	* src/dlvhex/DLVresultParser.ypp: Likewise.
	* src/dlvhex/DependencyGraph.cpp: Likewise.

	* TODO: Update.

2008-04-08  Alessandra Martello  <a.martello@mat.unical.it>

	* include/dlvhex/Atom.h (Atom::setPredicate,Atom::setArgument): Add new setter methods.
	* src/dlvhex/Atom.cpp: Likewise.

2008-03-25  Thomas Krennwallner  <tkren@kr.tuwien.ac.at>

	* src/dlvhex/PluginContainer.cpp: Look for "libdlvhex" instead of
	"lib", otherwise we end up loading unrelated shared libraries.

2008-03-20  Thomas Krennwallner  <tkren@kr.tuwien.ac.at>

	* src/dlvhex/dlvhex.cpp: Use PluginConverter::createConverters
	instead of createConverter.

	* include/dlvhex/PluginInterface.h (PluginConverter::createConverters):
	New method.

2008-03-10  Thomas Krennwallner  <tkren@kr.tuwien.ac.at>

	* include/dlvhex/Makefile.am: Install Registry.h.

2008-02-26  Thomas Krennwallner  <tkren@kr.tuwien.ac.at>

	* TODO: Update.

	* examples/dawg.hex: New testcase.

	* include/dlvhex/PrintVisitor.h (RawPrintVisitor): Add Rule* visit
	method for appending newlines.
	* src/dlvhex/PrintVisitor.cpp: Likewise.

2008-02-25  Thomas Krennwallner  <tkren@kr.tuwien.ac.at>

	* src/dlvhex/SafetyChecker.cpp: Fix a bug which mistakenly
	reported unsafe rules.

	* examples/Makefile.am: Add new testcase for unsafety bug.
	* examples/extatom6.hex: Likewise.
	* examples/tests/dlvhextests.test: Likewise.
	* examples/tests/extatom6.out: Likewise.

2008-02-24  Thomas Krennwallner  <tkren@kr.tuwien.ac.at>

	* src/dlvhex/GuessCheckModelGenerator.cpp: Use ASPsolver instead of FixpointModelGenerator.

	* include/dlvhex/HexParserDriver.h: Add missing AtomSet.h include.

	* include/dlvhex/BaseVisitor.h: Program is now visitable.
	Allow Visitors to alter the visited objects.
	* include/dlvhex/PrintVisitor.h: Likewise.
	* include/dlvhex/Program.h: Likewise.
	* include/dlvhex/Repository.h: Likewise.
	* src/dlvhex/Component.cpp: Likewise.
	* src/dlvhex/GraphProcessor.cpp: Likewise.
	* src/dlvhex/Program.cpp: Likewise.

	* include/dlvhex/AggregateAtom.h: Remove const qualifier from the accept method.
	* include/dlvhex/Atom.h: Likewise.
	* include/dlvhex/AtomSet.h: Likewise.
	* include/dlvhex/ExternalAtom.h: Likewise.
	* include/dlvhex/Literal.h: Likewise.
	* include/dlvhex/ProgramBuilder.h: Likewise.
	* include/dlvhex/Rule.h: Likewise.
	* src/dlvhex/AggregateAtom.cpp: Likewise.
	* src/dlvhex/AnswerSet.cpp: Likewise.
	* src/dlvhex/Atom.cpp: Likewise.
	* src/dlvhex/AtomSet.cpp: Likewise.
	* src/dlvhex/ExternalAtom.cpp: Likewise.
	* src/dlvhex/Literal.cpp: Likewise.
	* src/dlvhex/PrintVisitor.cpp: Likewise.
	* src/dlvhex/ProgramBuilder.cpp: Likewise.
	* src/dlvhex/Rule.cpp: Likewise.
	* src/dlvhex/dlvhex.cpp: Likewise.

2008-02-21  Thomas Krennwallner  <tkren@kr.tuwien.ac.at>

	* src/dlvhex/GuessCheckModelGenerator.cpp: Sanitize debug output.

	* src/dlvhex/TextOutputBuilder.cpp (TextOutputBuilder::buildResult):
	Fix bug when we have to output empty ResultContainers.

	* src/dlvhex/PluginContainer.cpp (PluginContainer::importPlugins):
	Print warnings for duplicate external atoms.

	* examples/Makefile.am: Add missing testcases.

2008-02-20  Thomas Krennwallner  <tkren@kr.tuwien.ac.at>

	* Makefile.am: Require automake >= 1.10.

	* src/dlvhex/Dependency.cpp: Use static_cast<> where appropriate.
	* src/dlvhex/GraphBuilder.cpp: Likewise.
	* src/dlvhex/GuessCheckModelGenerator.cpp: Likewise.
	* src/dlvhex/Program.cpp: Likewise.
	* src/dlvhex/Rule.cpp: Likewise.
	* src/dlvhex/SafetyChecker.cpp: Likewise.

	* include/dlvhex/ExternalAtom.h (ExternalAtom::equals): Remove.
	(ExternalAtom::operator<,ExternalAtom::operator==): Fix parameters.
	* src/dlvhex/ExternalAtom.cpp: Likewise.

	* include/dlvhex/Atom.h (Atom::equals): Remove.
	* src/dlvhex/Atom.cpp: Likewise.
	* src/dlvhex/NodeGraph.cpp: Likewise.

2008-02-19  Thomas Krennwallner  <tkren@kr.tuwien.ac.at>

	* NEWS: Update.

	* src/dlvhex/ExternalAtom.cpp (ExternalAtom::unifiesWith):
	Extatoms unifies with extatoms now.

	* src/dlvhex/Component.cpp (ExternalComponent::evaluate): Fix
	evaluation of EXTERNAL_AUX dependencies in nonground extatom inputs.

	* src/dlvhex/AtomNode.cpp: Small beautifiers.
	* src/dlvhex/DependencyGraph.cpp: Likewise.
	* src/dlvhex/GraphBuilder.cpp: Likewise.

	* src/dlvhex/Atom.cpp (Atom::isGround,Atom::unifiesWith): Simplify.

	* include/dlvhex/globals.h: Beautify DLVHEX_DEBUG and dlvhex timer.
	* src/dlvhex/ASPsolver.cpp: Likewise.
	* src/dlvhex/FixpointModelGenerator.cpp: Likewise.
	* src/dlvhex/GraphProcessor.cpp: Likewise.
	* src/dlvhex/GuessCheckModelGenerator.cpp: Likewise.
	* src/dlvhex/OrdinaryModelGenerator.cpp: Likewise.
	* src/dlvhex/dlvhex.cpp: Likewise.

	* examples/Makefile.am: Add missing testcase extatom5.hex.
	* examples/tests/dlvhextests.test: Likewise.
	* examples/tests/extatom5.out: Likewise.

2008-02-18  Thomas Krennwallner  <tkren@kr.tuwien.ac.at>

	* src/dlvhex/GraphBuilder.cpp: Check input/output arities of ExternalAtoms.
	Dynamically create auxiliary extatom-input rules.

	* src/dlvhex/EvaluateExtatom.cpp: Code cleanups and documentation.

	* include/dlvhex/Rule.h (Rule::getFile): Interface fix.
	* src/dlvhex/Rule.cpp: Likewise.

	* include/dlvhex/ExternalAtom.h (ExternalAtom::setAuxPredicate): New method.
	(ExternalAtom::operator<): New method.
	* src/dlvhex/ExternalAtom.cpp: Likewise.

	* examples/Makefile.am: Add new testcase.
	* examples/extatom5.hex: Likewise.

2008-02-17  Thomas Krennwallner  <tkren@kr.tuwien.ac.at>

	* include/dlvhex/ExternalAtom.h: Remove static external atom counter.
	External atoms now have simple replacement names (this breaks non-ground input).
	* src/dlvhex/ExternalAtom.cpp: Likewise.

	* include/dlvhex/EvaluateExtatom.h: Add documentation.

	* examples/Makefile.am: Add new testcase for replacementname bug.
	* examples/extatom4.hex: Likewise.
	* examples/tests/dlvhextests.test: Likewise.
	* examples/tests/extatom4.out: Likewise.

	* src/dlvhex/AtomNode.cpp: Replace todo hints by doxygen's @todo
	documentation.
	* src/dlvhex/BoostComponentFinder.cpp: Likewise.
	* src/dlvhex/Component.cpp: Likewise.
	* src/dlvhex/DependencyGraph.cpp: Likewise.
	* src/dlvhex/ExternalAtom.cpp: Likewise.
	* src/dlvhex/HexParser.ypp: Likewise.
	* src/dlvhex/Program.cpp: Likewise.
	* src/dlvhex/dlvhex.cpp: Likewise.
	* src/testsuite/dlvhex/ASPsolverTest.cpp: Likewise.

	* src/dlvhex/ASPsolver.cpp: Add debugging output for verbose
	levels above 2.

	* include/dlvhex/HexParserDriver.h (HexParserDriver::getInputFilename):
	Return a reference instead of a copy.
	* src/dlvhex/HexParserDriver.cpp: Likewise.

2008-02-16  Thomas Krennwallner  <tkren@kr.tuwien.ac.at>

	* configure.ac: Do not check for libboost-graph.
	Require autoconf 2.61 due to new boost.m4.

2008-02-12  Thomas Krennwallner  <tkren@kr.tuwien.ac.at>

	* src/dlvhex/GraphBuilder.cpp: Add dependencies from aggregate
	atoms to atoms occurring in the body of them (fixes agg2.hex).
	* examples/agg2.hex: Likewise.

	* TODO: Update.

2008-02-11  Thomas Krennwallner  <tkren@kr.tuwien.ac.at>

	* src/dlvhex/dlvhex.cpp: g++ 3.3 is unable to infer template types
	in boost::tokenizer.

	* include/dlvhex/Term.h: Fix doxygen docs.
	* include/dlvhex/URLBuf.h: Likewise.

	* doxygen.cfg: Extract static and private members.

	* README: Describe --with-boost and libcurl.

	* src/testsuite/dlvhex/Makefile.am (AM_CPPFLAGS): Add BOOST_CPPFLAGS.

2008-02-10  Thomas Krennwallner  <tkren@kr.tuwien.ac.at>

	* include/dlvhex/ComponentFinder.h: Fix doxygen doc.
	* include/dlvhex/DLVresultParserDriver.h: Likewise.
	* include/dlvhex/DependencyGraph.h: Likewise.
	* include/dlvhex/HexParserDriver.h: Likewise.
	* include/dlvhex/NamesTable.h: Likewise.
	* include/dlvhex/PluginInterface.h: Likewise.
	* include/dlvhex/ProcessBuf.h: Likewise.
	* include/dlvhex/ResultContainer.h: Likewise.
	* include/dlvhex/URLBuf.h: Likewise.
	* src/dlvhex/AtomFactory.cpp: Likewise.
	* src/dlvhex/AtomSet.cpp: Likewise.
	* src/dlvhex/EvaluateExtatom.cpp: Likewise.
	* src/dlvhex/NodeGraph.cpp: Likewise.

	* doxygen.cfg: Update doxygen configuration via doxygen -u.

	* dlvhex.pc.in: Add Description field.

	* configure.ac: Integrate new boost searching macros.
	Create doxygen documentation in the doc directory.
	Output configuration after configure invocation.

	* m4/boost.m4: Use boost.m4 from http://repo.or.cz/w/boost.m4.git.

	* src/dlvhex/Makefile.am: Integrate new boost searching macros.

2008-02-06  Thomas Krennwallner  <tkren@kr.tuwien.ac.at>

	* src/dlvhex/Component.cpp (Component::isInComponent): Beautify.

	* examples/extatom3.hex: Fix doc.

	* src/dlvhex/dlvhex.cpp: Use new safety checkers.

	* src/dlvhex/SafetyChecker.cpp: Fix strong safety checker.
	Beautify API.
	Fixes #1885479.
	* include/dlvhex/SafetyChecker.h: Likewise.

2008-02-03  Thomas Krennwallner  <tkren@kr.tuwien.ac.at>

	* examples/extatom3.hex: Fix testcase.

	* src/dlvhex/EvaluateExtatom.cpp (EvaluateExtatom::evaluate):
	Throw a PluginError if plugin returns tuples of different size
	than size of output list.

	* src/dlvhex/ExternalAtom.cpp (ExternalAtom::equals): Fix nonworking method.

	* src/dlvhex/GraphProcessor.cpp: Beautify debugging output.

	* include/dlvhex/NodeGraph.h: Clean up interface.
	* src/dlvhex/NodeGraph.cpp: Likewise.

2008-02-02  Thomas Krennwallner  <tkren@kr.tuwien.ac.at>

	* src/testsuite/dlvhex/TestPlugin.cpp: &testA and &testB is now well-defined.

	* TODO: Update.

	* examples/agg2.hex: Typo.

	* examples/extatom3.hex: New file.

2008-02-01  Thomas Krennwallner  <tkren@kr.tuwien.ac.at>

	* include/dlvhex/EvaluateExtatom.h: Throw PluginError if we cannot
	find the PluginAtom in the PluginContainer.
	* include/dlvhex/GraphBuilder.h: Likewise.
	* src/dlvhex/EvaluateExtatom.cpp: Likewise.
	* src/dlvhex/GraphBuilder.cpp: Likewise.

	* README: Update.

	* MAINTAINER-README: New file.

	* src/dlvhex/BoostComponentFinder.cpp: Fix graphviz output code.

	* src/dlvhex/AtomNode.cpp: Split AtomNode.{cpp,h} into {AtomNode,Dependency,NodeGraph}.{cpp,h}.
	* src/dlvhex/Dependency.cpp: Likewise.
	* src/dlvhex/GraphBuilder.cpp: Likewise.

	* src/dlvhex/NodeGraph.cpp: Likewise.
	* src/dlvhex/Makefile.am: Likewise.
	* include/dlvhex/AtomNode.h: Likewise.
	* include/dlvhex/Dependency.h: Likewise.
	* include/dlvhex/DependencyGraph.h: Likewise.
	* include/dlvhex/GraphBuilder.h: Likewise.

	* include/dlvhex/NodeGraph.h: Likewise.
	* include/dlvhex/Makefile.am: Likewise.

2008-01-30  Thomas Krennwallner  <tkren@kr.tuwien.ac.at>

	* src/dlvhex/Atom.cpp: Use boost::tokenizer instead of helper::stringExplode.
	* src/dlvhex/dlvhex.cpp: Likewise.

	* include/dlvhex/Makefile.am: Remove helper.cpp and helper.h.
	* include/dlvhex/helper.h: Likewise.
	* src/dlvhex/Makefile.am: Likewise.
	* src/dlvhex/ASPsolver.cpp: Likewise.
	* src/dlvhex/helper.cpp: Likewise.

2008-01-29  Thomas Krennwallner  <tkren@kr.tuwien.ac.at>

	* examples/agg2.hex: New testcase for aggregates and external atoms.
	* examples/tests/dlvhextests.test: Likewise.
	* examples/tests/agg2.out: Likewise.

2008-01-28  Thomas Krennwallner  <tkren@kr.tuwien.ac.at>

	* src/testsuite/dlvhex/Makefile.am: Only compile testsuite if
	cppunit is installed.

	* configure.ac: Give better debug output when cppunit is not
	installed.

2008-01-26  Thomas Krennwallner  <tkren@kr.tuwien.ac.at>

	* src/dlvhex/EvaluateExtatom.cpp: Add sanity checks for answer
	tuples from plugin atoms.
	LGPLize source.

	* src/dlvhex/dlvhex.cpp: Fix default namespace replacment.
	LGPLize source.

	* include/dlvhex/ASPsolver.h: LGPLize source.
	* include/dlvhex/AggregateAtom.h: Likewise.
	* include/dlvhex/AnswerSet.h: Likewise.
	* include/dlvhex/Atom.h: Likewise.
	* include/dlvhex/AtomFactory.h: Likewise.
	* include/dlvhex/AtomNode.h: Likewise.
	* include/dlvhex/AtomSet.h: Likewise.
	* include/dlvhex/BaseVisitor.h: Likewise.
	* include/dlvhex/BoostComponentFinder.h: Likewise.
	* include/dlvhex/Component.h: Likewise.
	* include/dlvhex/ComponentFinder.h: Likewise.
	* include/dlvhex/DLVresultFlexLexer.h: Likewise.
	* include/dlvhex/DLVresultParserDriver.h: Likewise.
	* include/dlvhex/DependencyGraph.h: Likewise.
	* include/dlvhex/Error.h: Likewise.
	* include/dlvhex/EvaluateExtatom.h: Likewise.
	* include/dlvhex/ExternalAtom.h: Likewise.
	* include/dlvhex/GraphBuilder.h: Likewise.
	* include/dlvhex/GraphProcessor.h: Likewise.
	* include/dlvhex/HexFlexLexer.h: Likewise.
	* include/dlvhex/HexParserDriver.h: Likewise.
	* include/dlvhex/Literal.h: Likewise.
	* include/dlvhex/ModelGenerator.h: Likewise.
	* include/dlvhex/NamesTable.h: Likewise.
	* include/dlvhex/OutputBuilder.h: Likewise.
	* include/dlvhex/ParserDriver.h: Likewise.
	* include/dlvhex/PlatformDefinitions.h: Likewise.
	* include/dlvhex/PluginContainer.h: Likewise.
	* include/dlvhex/PluginInterface.h: Likewise.
	* include/dlvhex/PrintVisitor.h: Likewise.
	* include/dlvhex/ProcessBuf.h: Likewise.
	* include/dlvhex/Program.h: Likewise.
	* include/dlvhex/ProgramBuilder.h: Likewise.
	* include/dlvhex/Registry.h: Likewise.
	* include/dlvhex/Repository.h: Likewise.
	* include/dlvhex/ResultContainer.h: Likewise.
	* include/dlvhex/Rule.h: Likewise.
	* include/dlvhex/SafetyChecker.h: Likewise.
	* include/dlvhex/RuleMLOutputBuilder.h: Likewise.
	* include/dlvhex/Term.h: Likewise.
	* include/dlvhex/TextOutputBuilder.h: Likewise.
	* include/dlvhex/URLBuf.h: Likewise.
	* include/dlvhex/globals.h: Likewise.
	* include/dlvhex/helper.h: Likewise.
	* include/testsuite/dlvhex/ASPsolverTest.h: Likewise.
	* include/testsuite/dlvhex/TestGraphProcessor.h: Likewise.
	* include/testsuite/dlvhex/TypeTest.h: Likewise.
	* src/dlvhex/ASPsolver.cpp: Likewise.
	* src/dlvhex/AggregateAtom.cpp: Likewise.
	* src/dlvhex/AnswerSet.cpp: Likewise.
	* src/dlvhex/Atom.cpp: Likewise.
	* src/dlvhex/AtomFactory.cpp: Likewise.
	* src/dlvhex/AtomNode.cpp: Likewise.
	* src/dlvhex/AtomSet.cpp: Likewise.
	* src/dlvhex/BoostComponentFinder.cpp: Likewise.
	* src/dlvhex/Component.cpp: Likewise.
	* src/dlvhex/ComponentFinder.cpp: Likewise.
	* src/dlvhex/DLVresultParser.ypp: Likewise.
	* src/dlvhex/DLVresultParserDriver.cpp: Likewise.
	* src/dlvhex/DLVresultScanner.lpp: Likewise.
	* src/dlvhex/DependencyGraph.cpp: Likewise.
	* src/dlvhex/ExternalAtom.cpp: Likewise.
	* src/dlvhex/Error.cpp: Likewise.
	* src/dlvhex/FixpointModelGenerator.cpp: Likewise.
	* src/dlvhex/GraphBuilder.cpp: Likewise.
	* src/dlvhex/GraphProcessor.cpp: Likewise.
	* src/dlvhex/GuessCheckModelGenerator.cpp: Likewise.
	* src/dlvhex/HexParser.ypp: Likewise.
	* src/dlvhex/HexParserDriver.cpp: Likewise.
	* src/dlvhex/HexScanner.lpp: Likewise.
	* src/dlvhex/Literal.cpp: Likewise.
	* src/dlvhex/OrdinaryModelGenerator.cpp: Likewise.
	* src/dlvhex/ParserDriver.cpp: Likewise.
	* src/dlvhex/PluginContainer.cpp: Likewise.
	* src/dlvhex/PluginInterface.cpp: Likewise.
	* src/dlvhex/PrintVisitor.cpp: Likewise.
	* src/dlvhex/ProcessBuf.cpp: Likewise.
	* src/dlvhex/Program.cpp: Likewise.
	* src/dlvhex/ProgramBuilder.cpp: Likewise.
	* src/dlvhex/Registry.cpp: Likewise.
	* src/dlvhex/Repository.cpp: Likewise.
	* src/dlvhex/ResultContainer.cpp: Likewise.
	* src/dlvhex/Rule.cpp: Likewise.
	* src/dlvhex/RuleMLOutputBuilder.cpp: Likewise.
	* src/dlvhex/SafetyChecker.cpp: Likewise.
	* src/dlvhex/Term.cpp: Likewise.
	* src/dlvhex/TextOutputBuilder.cpp: Likewise.
	* src/dlvhex/URLBuf.cpp: Likewise.
	* src/dlvhex/globals.cpp: Likewise.
	* src/dlvhex/helper.cpp: Likewise.
	* src/testsuite/dlvhex/ASPsolverTest.cpp: Likewise.
	* src/testsuite/dlvhex/TestGraphProcessor.cpp: Likewise.
	* src/testsuite/dlvhex/TestPlugin.cpp: Likewise.
	* src/testsuite/dlvhex/TestSuite.cpp: Likewise.
	* src/testsuite/dlvhex/TypeTest.cpp: Likewise.
	* src/testsuite/dlvhex/run-dlvhex-tests.sh: Likewise.

	* examples/namespace2.hex: New testcase for default namespace.
	* examples/tests/dlvhextests.test: Likewise.
	* examples/tests/namespace2.out: Likewise.

	* Makefile.am (AUTOMAKE_OPTIONS): Add check-news.

	* COPYING: New file.

	* COPYING.LESSER: New file.

2008-01-25  Thomas Krennwallner  <tkren@kr.tuwien.ac.at>

	* src/dlvhex/dlvhex.cpp: Use URLBuf for retrieving HTTP programs.

	* src/dlvhex/URLBuf.cpp: New file.
	* m4/libcurl.m4: Likewise.
	* include/dlvhex/URLBuf.h: Likewise.

	* include/dlvhex/Makefile.am: Add URLBuf.h.

	* src/dlvhex/Makefile.am: Add URLBuf.cpp.
	Link with libcurl.

	* configure.ac: Check for libcurl.

	* NEWS: Update.

2008-01-24  Thomas Krennwallner  <tkren@kr.tuwien.ac.at>

	* src/dlvhex/dlvhex.cpp (insertNamespaces): Only replace namespace
	if QName follows XML's NCName.

2008-01-23  Thomas Krennwallner  <tkren@kr.tuwien.ac.at>

	* src/testsuite/dlvhex/TestPlugin.cpp: Set plugin name.

	* src/testsuite/dlvhex/TestGraphProcessor.cpp: Use PluginContainer singleton
	* src/dlvhex/dlvhex.cpp: Likewise.

	* include/dlvhex/PluginContainer.h: Singletonize PluginContainer.
	* src/dlvhex/PluginContainer.cpp: Likewise.

	* include/dlvhex/EvaluateExtatom.h: Improve documentation.
	* include/dlvhex/ExternalAtom.h: Likewise.
	* src/dlvhex/ExternalAtom.cpp: Likewise.

2008-01-22  Thomas Krennwallner  <tkren@kr.tuwien.ac.at>

	* include/dlvhex/Makefile.am: Add ResultContainer.h and AnswerSet.h to the Plugin API.

	* src/dlvhex/dlvhex.cpp: Import OutputBuilders from the plugins.

	* include/dlvhex/OutputBuilder.h: Add OutputBuilder to the Plugin API.
	Use ResultContainer.
	* include/dlvhex/RuleMLOutputBuilder.h: Likewise.
	* include/dlvhex/TextOutputBuilder.h: Likewise.
	* src/dlvhex/RuleMLOutputBuilder.cpp: Likewise.
	* src/dlvhex/TextOutputBuilder.cpp: Likewise.

	* include/dlvhex/ResultContainer.h: Add ResultContainer to the Plugin API.
	* src/dlvhex/ResultContainer.cpp: Likewise.

	* include/dlvhex/PluginInterface.h: Fix documentation.
	Plugins can now register a PluginName to the Plugin API.

2008-01-20  Thomas Krennwallner  <tkren@kr.tuwien.ac.at>

	* src/testsuite/dlvhex/TestGraphProcessor.cpp: Add PluginContainer.

	* src/dlvhex/Makefile.am: Link with libltdl.
	* src/testsuite/dlvhex/Makefile.am: Likewise.

	* src/dlvhex/GraphBuilder.cpp: Use PluginContainer for Input Types.

	* src/dlvhex/AggregateAtom.cpp: Add missing includes.
	* src/dlvhex/GraphProcessor.cpp: Likewise.
	* src/dlvhex/ProgramBuilder.cpp: Likewise.
	* src/dlvhex/Rule.cpp: Likewise.

	* include/dlvhex/Makefile.am: Add EvaluateExtatom.h.

	* include/dlvhex/EvaluateExtatom.h: New file.
	* src/dlvhex/EvaluateExtatom.cpp: Likewise.

	* include/dlvhex/Component.h (ExternalComponent): Add PluginContainer.
	* include/dlvhex/DependencyGraph.h: Likewise.
	* include/dlvhex/GraphBuilder.h: Likewise.
	* include/dlvhex/ModelGenerator.h: Likewise.
	* src/dlvhex/DependencyGraph.cpp: Likewise.

	* src/dlvhex/Component.cpp: Use EvaluateExtatom.
	* src/dlvhex/FixpointModelGenerator.cpp: Likewise.
	* src/dlvhex/GuessCheckModelGenerator.cpp: Likewise.

	* src/dlvhex/dlvhex.cpp (PluginContainer::getAtom): Move plugin
	search to PluginContainer.

	* src/dlvhex/HexParserDriver.cpp: Unify both parse functions.
	* include/dlvhex/HexParserDriver.h: Likewise.

	* src/dlvhex/HexParser.ypp: Treat ExternalAtoms purely
	syntactically, no assigning of PluginAtoms.

	* include/dlvhex/PluginInterface.h: Add OutputBuilder to the
	Plugin API.
	(PluginAtom::getInputTypes): New method.
	* src/dlvhex/PluginInterface.cpp: Likewise.

	* include/dlvhex/PluginContainer.h: Use libltdl.
	* src/dlvhex/PluginContainer.cpp: Likewise.

	* include/dlvhex/ExternalAtom.h (evaluate): Move to
	EvaluateExtatom.
	* src/dlvhex/ExternalAtom.cpp: Likewise.

	* examples/Makefile.am: Add missing test files.

	* configure.ac: Configure libltdl.

	* bootstrap.sh: Copy libltdl.

	* NEWS: Update.

	* Makefile.am (SUBDIRS): Add libltdl.

2007-12-29  Thomas Krennwallner  <tkren@kr.tuwien.ac.at>

	* README: Small update.
	* NEWS: Likewise.

	* bootstrap.sh: Beautify.

	* m4/boost.m4: Use AC_COMPILE_IFELSE instead of deprecated AC_TRY_COMPILE.

	* src/testsuite/dlvhex/TestSuite.cpp: Fix compile-time warning.

	* configure.ac: Use pkgconfig for cppunit.
	Depend on Boost >= 1.33.0 and cppunit >= 1.12.0.

	* m4/cppunit.m4: Remove.

	* src/dlvhex/DLVresultScanner.lpp: flex 2.5.34 does not like C++-style comments.

	* src/testsuite/dlvhex/Makefile.am: Enable recursive builds in every directory.
	Link testsuite with libraries instead of compiling stuff redundantly.
	* src/Makefile.am: Likewise.
	* src/dlvhex/Makefile.am: Likewise.
	* src/testsuite/Makefile.am: Likewise.
	* include/Makefile.am: Likewise.
	* include/testsuite/Makefile.am: Likewise.
	* Makefile.am: Likewise.

2007-12-27  Thomas Krennwallner  <tkren@kr.tuwien.ac.at>

	* include/dlvhex/Makefile.am: Export OutputBuilder interface to the plugins.

	* src/dlvhex/Makefile.am: Export OutputBuilder interface to the plugins.
	Remove OutputBuilder.cpp.

	* include/dlvhex/ASPsolver.h: Add namespace dlvhex.
	Refactoring const and reference arguments.
	* include/dlvhex/AggregateAtom.h: Likewise.
	* include/dlvhex/AnswerSet.h: Likewise.
	* include/dlvhex/Atom.h: Likewise.
	* include/dlvhex/AtomFactory.h: Likewise.
	* include/dlvhex/AtomNode.h: Likewise.
	* include/dlvhex/AtomSet.h: Likewise.
	* include/dlvhex/BaseVisitor.h: Likewise.
	* include/dlvhex/BoostComponentFinder.h: Likewise.
	* include/dlvhex/Component.h: Likewise.
	* include/dlvhex/ComponentFinder.h: Likewise.
	* include/dlvhex/DLVresultFlexLexer.h: Likewise.
	* include/dlvhex/DLVresultParserDriver.h: Likewise.
	* include/dlvhex/DependencyGraph.h: Likewise.
	* include/dlvhex/Error.h: Likewise.
	* include/dlvhex/ExternalAtom.h: Likewise.
	* include/dlvhex/GraphBuilder.h: Likewise.
	* include/dlvhex/GraphProcessor.h: Likewise.
	* include/dlvhex/HexFlexLexer.h: Likewise.
	* include/dlvhex/HexParserDriver.h: Likewise.
	* include/dlvhex/Literal.h: Likewise.
	* include/dlvhex/ModelGenerator.h: Likewise.
	* include/dlvhex/NamesTable.h: Likewise.
	* include/dlvhex/ParserDriver.h: Likewise.
	* include/dlvhex/PrintVisitor.h: Likewise.
	* include/dlvhex/ProcessBuf.h: Likewise.
	* include/dlvhex/Program.h: Likewise.
	* include/dlvhex/ProgramBuilder.h: Likewise.
	* include/dlvhex/Registry.h: Likewise.
	* include/dlvhex/Repository.h: Likewise.
	* include/dlvhex/ResultContainer.h: Likewise.
	* include/dlvhex/Rule.h: Likewise.
	* include/dlvhex/SafetyChecker.h: Likewise.
	* include/dlvhex/globals.h: Likewise.
	* include/dlvhex/helper.h: Likewise.
	* src/dlvhex/ASPsolver.cpp: Likewise.
	* src/dlvhex/AggregateAtom.cpp: Likewise.
	* src/dlvhex/AnswerSet.cpp: Likewise.
	* src/dlvhex/Atom.cpp: Likewise.
	* src/dlvhex/AtomFactory.cpp: Likewise.
	* src/dlvhex/AtomNode.cpp: Likewise.
	* src/dlvhex/AtomSet.cpp: Likewise.
	* src/dlvhex/BoostComponentFinder.cpp: Likewise.
	* src/dlvhex/Component.cpp: Likewise.
	* src/dlvhex/ComponentFinder.cpp: Likewise.
	* src/dlvhex/DLVresultParser.ypp: Likewise.
	* src/dlvhex/DLVresultParserDriver.cpp: Likewise.
	* src/dlvhex/DLVresultScanner.lpp: Likewise.
	* src/dlvhex/DependencyGraph.cpp: Likewise.
	* src/dlvhex/Error.cpp: Likewise.
	* src/dlvhex/ExternalAtom.cpp: Likewise.
	* src/dlvhex/FixpointModelGenerator.cpp: Likewise.
	* src/dlvhex/GraphBuilder.cpp: Likewise.
	* src/dlvhex/GraphProcessor.cpp: Likewise.
	* src/dlvhex/GuessCheckModelGenerator.cpp: Likewise.
	* src/dlvhex/HexParserDriver.cpp: Likewise.
	* src/dlvhex/Literal.cpp: Likewise.
	* src/dlvhex/OrdinaryModelGenerator.cpp: Likewise.
	* src/dlvhex/ParserDriver.cpp: Likewise.
	* src/dlvhex/PrintVisitor.cpp: Likewise.
	* src/dlvhex/ProcessBuf.cpp: Likewise.
	* src/dlvhex/Program.cpp: Likewise.
	* src/dlvhex/ProgramBuilder.cpp: Likewise.
	* src/dlvhex/Registry.cpp: Likewise.
	* src/dlvhex/Repository.cpp: Likewise.
	* src/dlvhex/ResultContainer.cpp: Likewise.
	* src/dlvhex/Rule.cpp: Likewise.
	* src/dlvhex/SafetyChecker.cpp: Likewise.
	* src/dlvhex/Term.cpp: Likewise.
	* src/dlvhex/dlvhex.cpp: Likewise.
	* src/dlvhex/globals.cpp: Likewise.
	* src/dlvhex/helper.cpp: Likewise.

	* include/dlvhex/PluginContainer.h: Smart-pointerize PluginAtom.
	Add namespace dlvhex.
	Refactoring const and reference arguments.
	* include/dlvhex/PluginInterface.h: Likewise.
	* src/dlvhex/PluginContainer.cpp: Likewise.
	* src/dlvhex/PluginInterface.cpp: Likewise.

	* src/dlvhex/HexParser.ypp: Fix a small memory leak.
	Add namespace dlvhex.
	* src/dlvhex/HexScanner.lpp: Likewise.

	* include/testsuite/dlvhex/ASPsolverTest.h: Add namespace dlvhex.
	Add __declspec(dllexport) macros.
	* include/testsuite/dlvhex/TestGraphProcessor.h: Likewise.
	* include/testsuite/dlvhex/TypeTest.h: Likewise.
	* src/testsuite/dlvhex/ASPsolverTest.cpp: Likewise.
	* src/testsuite/dlvhex/TestGraphProcessor.cpp: Likewise.
	* src/testsuite/dlvhex/TestPlugin.cpp: Likewise.
	* src/testsuite/dlvhex/TypeTest.cpp: Likewise.

	* src/testsuite/dlvhex/run-dlvhex-tests.sh: Add answer sets costs support.

	* src/dlvhex/OutputBuilder.cpp: Split OutputBuilder files.
	* include/dlvhex/OutputBuilder.h: Likewise.
	* include/dlvhex/TextOutputBuilder.h: Likewise.
	* src/dlvhex/TextOutputBuilder.cpp: Likewise.

	* include/dlvhex/RuleMLOutputBuilder.h: Update RuleML output to 0.91.
	* src/dlvhex/RuleMLOutputBuilder.cpp: Likewise.

	* include/dlvhex/PlatformDefinitions.h: New file.

	* TODO: Update.

	* configure.ac [macosx]: Add macports and fink include directories
	to CPPFLAGS by default.
	Update maintainer.

	* include/dlvhex/Term.h: Fix documentation.

2007-11-30  Thomas Krennwallner  <tkren@kr.tuwien.ac.at>

	* TODO: Update.

	* configure.ac: Add dirname of FlexLexer.h as include path to
	CPPFLAGS.

2007-11-19  Thomas Krennwallner  <tkren@kr.tuwien.ac.at>

	* TODO: Update.

2007-11-11  Thomas Krennwallner  <tkren@kr.tuwien.ac.at>

	* TODO: New file.

	* INSTALL: Remove autogenerated files.
	* COPYING: Likewise.

2007-10-30  Thomas Krennwallner  <tkren@kr.tuwien.ac.at>

	* src/testsuite/dlvhex/TestPlugin.cpp: Fix some warnings.

2007-08-25  Thomas Krennwallner  <tkren@kr.tuwien.ac.at>

	* src/dlvhex/Makefile.am (libdlvhexbase_la_LDFLAGS): Bump
	version-info to 5:1:0.

2007-08-25  Roman Schindlauer  <roman@kr.tuwien.ac.at>

	* examples/simple1.hex: Added.
	* examples/tests/dlvhextests.test: Added test.
	* examples/tests/simple1.out: Added.

	* src/dlvhex/AtomNode.cpp: Corrected < operator of Dependency to take rule
	into account.

2007-08-17  Thomas Krennwallner  <tkren@kr.tuwien.ac.at>

	* src/dlvhex/dlvhex.cpp: Fix compile-time warnings.
	* src/dlvhex/Rule.cpp: Likewise.
	* src/dlvhex/HexParser.ypp: Likewise.
	* examples/Makefile.am: Likewise.

	* examples/tests/namespace1.out: Fix answer sets.

	* examples/tests/weak1r.out: New file.

2007-08-16  Roman Schindlauer  <roman@kr.tuwien.ac.at>

	* NEWS: updated.
	* configure.ac: bumbed to version 1.7.0

2007-07-19  Roman Schindlauer  <roman@kr.tuwien.ac.at>

	* src/dlvhex/ExternalAtom.cpp (initReplAux): Replacement bug for uppercase
	extatom names fixed.
	* src/dlvhex/dlvhex.cpp (insertNamespaces): namespace handling for new URI
	formats fixed. Backtranslation now broken.

2007-07-18  Roman Schindlauer  <roman@kr.tuwien.ac.at>

	* include/dlvhex/Atom.h: Improved documentation.
	* include/dlvhex/AtomSet.h: Likewise.
	* include/dlvhex/Term.h: Likewise.
	* include/dlvhex/PluginInterface.h: Likewise.
	* src/dlvhex/dlvhex.cpp: Likewise.

	* src/dlvhex/ExternalAtom.cpp: Relaxed extatom input checking for
	tuple-inputs.
	* src/dlvhex/PluginInterface.cpp: Likewise.

2007-05-29  Thomas Krennwallner  <tkren@kr.tuwien.ac.at>

	Add emacs local variables at the end of each source file.

2007-05-29  Roman Schindlauer  <roman@kr.tuwien.ac.at>

	* Makefile.am: AUTOMAKE_OPTIONS = gnu.
	* include/dlvhex/Makefile.am: Likewise.
	* include/testsuite/dlvhex/Makefile.am: Likewise.
	* src/dlvhex/Makefile.am: Likewise.
	* src/testsuite/dlvhex/Makefile.am: Likewise.

2007-05-25  Roman Schindlauer  <roman@kr.tuwien.ac.at>

	* COPYING: Added GPL license.
	* all source files: Likewise.

2007-05-24  Roman Schindlauer  <roman@kr.tuwien.ac.at>

	* AUTHORS: new file.
	* INSTALL: new file.
	* NEWS: new file.
	* README: Improved docs.

	* Makefile.am: Added --foreign option.

	* bootstrap.sh: Using reconfigure now instead of single autotools.

	* configure.ac: Bumped version to 1.6.0.

	* examples/tests/dlvhextests.test: Added test for reverse ordering. Added
	-a switch, which was removed from the testscript defaults.

	* include/dlvhex/AnswerSet.h: Modified docs according to generalization of
	AnswerSet ordering.

	* src/dlvhex/AnswerSet.cpp: Parametrized set ordering according
	to usage of command-line switch --reverse. Throw exception for non-integer
	weights and levels when building an answer set in presence of weak
	constraints.

	* src/dlvhex/Atom.cpp: Improved error message for nonground
	propositional atoms (which is the common message for accidental non-HEX input).

	* src/dlvhex/dlvhex.cpp (printUsage), (main): Added command line switch
	--reverse for reverse answer-set ordering in case of weak constraints.
	Added exception catching for result-building.

	* src/testsuite/dlvhex/Makefile.am: Removed -a switch from general
	parameters of testsuite-script.

2007-05-04  Roman Schindlauer  <roman@kr.tuwien.ac.at>

	* examples/extatom2.hex: Added test.
	* examples/tests/extatom2.out: Added test result.
	* examples/tests/dlvhextests.test: Likewise.

	* include/dlvhex/AtomNode.h: Added documentation.

	* src/dlvhex/Atom.cpp: Commented out arity check in Atom-creation,
	conflicts with auxiliary temporary atoms in guess-and-check procedure.

	* src/dlvhex/AtomNode.cpp (inBody), (setHead), (setBody),
	(addPreceding), (addSucceeding), (operator), (rule), (addDep),
	(NodeGraph), (addNode), (addUniqueHeadNode), (addUniqueBodyNode): Added
	documentation. Reformatted. Modified verbose-output of AtomNodes.

	* src/dlvhex/GraphBuilder.cpp (run): Fixed bug regarding storage of
	auxiliary rules for external atom dependencies within rule bodies.

	* src/dlvhex/dlvhex.cpp (printUsage), (main): Fixed bug regarding input
	from stdin (was not passed to rewriters and converters). Modified help output.

	* src/testsuite/dlvhex/TestPlugin.cpp: Added testConcat atom.

	* src/testsuite/dlvhex/run-dlvhex-tests.sh: Modified test-output.

2007-04-24  Thomas Krennwallner  <tkren@kr.tuwien.ac.at>

	* src/testsuite/dlvhex/run-dlvhex-tests.sh: Mac OS X has a
	non-standard mktemp, use "mktemp -t tmp.XXXXXXXXXX" instead.

2007-04-23  Thomas Krennwallner  <tkren@kr.tuwien.ac.at>

	* src/dlvhex/DLVresultParser.ypp: Use plain int instead of int* in yylval.
	free() instead of delete() all idents.
	* src/dlvhex/DLVresultScanner.lpp: Likewise.

	* include/dlvhex/Atom.h: User references were adequate and remove
	some minor warnings.
	* include/dlvhex/AtomNode.h: Likewise.
	* include/dlvhex/ExternalAtom.h: Likewise.
	* src/dlvhex/Atom.cpp: Likewise.
	* src/dlvhex/AtomNode.cpp: Likewise.
	* src/dlvhex/ExternalAtom.cpp: Likewise.
	* src/dlvhex/ResultContainer.cpp: Likewise.

2007-04-23  Roman Schindlauer  <roman@kr.tuwien.ac.at>

	* README: Reformatted.

	* benchmarks/reviewers-pureasp.dlv: Added benchmark.

	* examples/3col.hex: New test.
	* examples/extatom1.hex: Likewise.
	* examples/msp.hex: Likewise.

	* examples/tests/3col.out: New test result.
	* examples/tests/msp.out: Likewise
	* examples/tests/extatom1.out: Likewise

	* examples/tests/dlvhextests.test: Added new tests.
	* examples/Makefile.am: Likewise.

	* include/dlvhex/Atom.h: Added equality testing method. Added strong
	negation setter.
	* src/dlvhex/Atom.cpp (operator): Likewise.

	* include/dlvhex/AtomNode.h: Added Dependency::operator< for std::sets of
	Dependencies. Changed AtomNode's dependencies to std::set.
	* src/dlvhex/AtomNode.cpp (addPreceding), (addSucceeding),
	(operator): Likewise.

	* include/dlvhex/AtomSet.h: Added consistency test for atom sets.
	* src/dlvhex/AtomSet.cpp (multiplySets), (clear), (insert),
	(remove), (keep), (keepPos): Likewise. Reformatted whitespace.

	* include/dlvhex/ExternalAtom.h: Added equality testing method.

	* include/dlvhex/Makefile.am: Reformatted whitespace.

	* include/dlvhex/PluginInterface.h: Reformatted whitespace.

	* include/dlvhex/globals.h: Added verbose level for graph processor.
	* src/dlvhex/globals.cpp (Globals): Likewise.

	* src/dlvhex/BoostComponentFinder.cpp: Treat AtomNode's dependencies as
	std::set now.

	* src/dlvhex/Component.cpp (modelGenerator), (evaluate),
	(collectUp), (getPredecessors), (getSuccessors),
	(getUnsolvedLeaves): Likewise.
	* src/dlvhex/DependencyGraph.cpp (hasNegEdge): Likewise.

	* src/dlvhex/DLVresultParser.ypp: Use char* instead of std:string for dlv
	result parsing.
	* src/dlvhex/DLVresultScanner.lpp: Likewise.

	* src/dlvhex/ExternalAtom.cpp (pluginAtom), (initReplAux),
	(setInputTerms): Reestablishes arity checks for ExternalAtom construction.
	Reformatted whitespace.

	* src/dlvhex/GraphBuilder.cpp (run): Debugged.

	* src/dlvhex/GraphProcessor.cpp (depGraph), (run), (getNextModel):
	Debugged.

	* src/dlvhex/GuessCheckModelGenerator.cpp (compute): Added missing
	minimality check. Reformatted whitespace.

	* src/dlvhex/OutputBuilder.cpp (buildAnswerSet), (buildPre),
	(buildPost): Corrected RuleML output. Reformatted whitespace.

	* src/dlvhex/SafetyChecker.cpp (throw): Corrected handling of
	BuiltinPredicates.

	* src/dlvhex/dlvhex.cpp (searchPlugins), (main): Moved EDB and IDB vars
	into main(). Added consistency check for EDB.

	* src/testsuite/dlvhex/TestPlugin.cpp: Added plugin for testsuite.

	* src/testsuite/dlvhex/Makefile.am: Modified testscript execution to
	accommodate test-plugin. Creation of test-plugin.

	* src/testsuite/dlvhex/run-dlvhex-tests.sh: Include test-plugin.

2007-04-23  Thomas Krennwallner  <tkren@kr.tuwien.ac.at>

	* src/dlvhex/Rule.cpp (Rule::operator==): Use STL algorithms.

	* include/dlvhex/Makefile.am (pkginclude_HEADERS): Add
	PluginContainer.h.
	(noinst_HEADERS): noinst_HEADERS are now disjunct to
	pkginclude_HEADERS.

	* src/dlvhex/ExternalAtom.cpp: Initialize ExternalAtom::pluginAtom
	to 0.

2007-04-22  Thomas Krennwallner  <tkren@kr.tuwien.ac.at>

	* src/dlvhex/Makefile.am (libdlvhexbase_la_LDFLAGS): Bump version-info to 5:0:0.
	(libaspsolver_la_LDFLAGS): Start version-info with 0:0:0.

	* src/dlvhex/GraphBuilder.cpp: Use Rule* instead of rule-id in Dependency.

	* include/dlvhex/ExternalAtom.h (ExternalAtom::setFunctionName): New method.
	(ExternalAtom::initReplAux, ExternalAtom::extAtomNo): Set replication and aux Name according to extAtomNo.
	(ExternalAtom::findPluginAtom): Add const modifier s.t. we can lazy-setup ExternalAtom::pluginAtom.
	* src/dlvhex/ExternalAtom.cpp: Likewise.

	* include/dlvhex/AtomNode.h (NodeGraph::reset, NodeGraph::getProgram): New methods.
	(Dependency::Type): Use powers of 2 as type numbers, so we can encode bitstrings.
	Use Rule* instead of a rule-id.
	* src/dlvhex/AtomNode.cpp: Likewise.

2007-04-20  Thomas Krennwallner  <tkren@kr.tuwien.ac.at>

	* include/dlvhex/Atom.h (Atom::setArguments): New method.
	* src/dlvhex/Atom.cpp: Likewise.

	* src/dlvhex/ExternalAtom.cpp (ExternalAtom::setInputTerms): New method.
	* include/dlvhex/ExternalAtom.h: Likewise.

2006-12-06  Roman Schindlauer  <roman@kr.tuwien.ac.at>

	* benchmarks/reviewers-pureasp.dlv: Added benchmark.

	* benchmarks/run.sh: Modified "time"-call.

	* configure.ac: Bumped version to 1.5. Added check for boost-time-date in
	case of --enable-debug.

	* examples/tests/dlvhextests.test: Added msp and 3col tests.

	* include/dlvhex/globals.h: Added timer-start and stop macros.

	* m4/boost.m4: AC_LANG_PUSH instead of deprecated AC_LANG_SAVE.

	* src/dlvhex/ASPsolver.cpp (callSolver): Added profiling.
	* src/dlvhex/Component.cpp (evaluate): Likewise.
	* src/dlvhex/FixpointModelGenerator.cpp (compute): Likewise.
	* src/dlvhex/GuessCheckModelGenerator.cpp (compute): Likewise.
	* src/dlvhex/OrdinaryModelGenerator.cpp (compute): Likewise.
	* src/dlvhex/dlvhex.cpp (printUsage), (main): Likewise.

	* src/dlvhex/AtomNode.cpp: Avoid compiler warning (scope of variable
	declaration).

	* src/dlvhex/AtomSet.cpp (multiplySets): Subset-tests for speedup.

	* src/dlvhex/BoostComponentFinder.cpp (findStrongComponents): Proper
	usage of verbose-categories and -output-stream.
	* src/dlvhex/DependencyGraph.cpp (componentFinder): Likewise.
	* src/dlvhex/PluginContainer.cpp (importPlugin): Likewise.
	* src/dlvhex/SafetyChecker.cpp (throw): Likewise.

	* src/dlvhex/GraphProcessor.cpp (run): Added profiling. Added test before
	combination of subgraph-models for speedup.

	* src/dlvhex/globals.cpp (Globals), (doVerbose): Changed
	verbose-categories to bit-setting instead of numerical value.

2006-12-01  Roman Schindlauer  <roman@kr.tuwien.ac.at>

	* src/dlvhex/AtomNode.cpp: Corrected bug in rule-building for constraints

2006-12-01  Roman Schindlauer  <roman@kr.tuwien.ac.at>

	* README: Added dependency information.

	* configure.ac: Added check for boost/ptr_container headers.

	* include/dlvhex/AtomNode.h: Documentation.
	* include/dlvhex/PluginInterface.h: Likewise.

	* src/dlvhex/SafetyChecker.cpp (SafetyCheckerBase), (throw): Modified
	verbose output.

2006-11-28  Thomas Krennwallner  <tkren@kr.tuwien.ac.at>

	* src/dlvhex/AtomNode.cpp (AtomNode::getRules): Update
	documentation.

2006-11-27  Thomas Krennwallner  <tkren@kr.tuwien.ac.at>

	* include/dlvhex/Rule.h: Fix WeakConstraint head atoms handling.
	* src/dlvhex/Rule.cpp: Likewise.

	* include/dlvhex/ExternalAtom.h
	(ExternalAtom::getArity,ExternalAtom::getArguments): Remove.
	* src/dlvhex/ExternalAtom.cpp: Likewise.

	* src/dlvhex/DependencyGraph.cpp: Fix compiler warning.

	* src/dlvhex/Component.cpp: Call AtomNode::getRules only once.
	* src/dlvhex/FixpointModelGenerator.cpp: Likewise.
	* src/dlvhex/GuessCheckModelGenerator.cpp: Likewise.
	* src/dlvhex/OrdinaryModelGenerator.cpp: Likewise.

	* src/dlvhex/Makefile.am: Bump library version to 4:0:0.

	* src/dlvhex/GraphBuilder.cpp (GraphBuilder::run): Create
	Dependency with a rule identifier.

	* include/dlvhex/AtomNode.h: (Dependency::getRuleID): Get rule
	identifier of a dependency.
	(AtomNode::getRules): Create rules of a head atom in an on-the-fly
	fashion.
	* src/dlvhex/AtomNode.cpp: Likewise.

	* include/dlvhex/Rule.h (Rule::addHead,Rule::addBody): New methods.
	* src/dlvhex/Rule.cpp: Likewise.

2006-11-19  Roman Schindlauer  <roman@kr.tuwien.ac.at>

	* include/dlvhex/AtomNode.h: Changed "const Rule*" to "Rule*" in addRule() and
	getRules() and vector of rules.
	* src/dlvhex/AtomNode.cpp (addRule), (operator): Likewise.

	* include/dlvhex/PluginInterface.h: Documentation.

	* include/dlvhex/Program.h: Added iterator in addition to const_iterator.
	Removed const from Rule* in ruleset_t and addRule(), addWeakConstraint().
	Added deleteRule().
	* src/dlvhex/Program.cpp (addRule), (deleteRule),
	(addWeakConstraint): Likewise.

	* include/dlvhex/Rule.h: Removed some of the const from Rule*, because we
	want rules to be modifiable now. Added setHead(), setBody().
	* src/dlvhex/Rule.cpp (setHead), (setBody): Likewise.

	* src/dlvhex/Component.cpp: AtomNode::getRules() doesn't return const
	Rule*'s any more.
	* src/dlvhex/FixpointModelGenerator.cpp (compute): Likewise.
	* src/dlvhex/GuessCheckModelGenerator.cpp (compute): Likewise.
	* src/dlvhex/OrdinaryModelGenerator.cpp (compute): Likewise.

	* src/dlvhex/GraphBuilder.cpp (run): Changed const_iterator to iterator in
	rule-loop, since rule pointers are added to AtomNodes and could be
	modified there later.

	* src/dlvhex/dlvhex.cpp: Documentation.

2006-11-18  Roman Schindlauer  <roman@kr.tuwien.ac.at>

	* configure.ac: Bumped version to 1.4.

	* include/dlvhex/Atom.h: Documentation.

	* include/dlvhex/AtomNode.h: Introduced shared AtomNodePtr.
	* src/dlvhex/AtomNode.cpp: Likewise
	* include/dlvhex/BoostComponentFinder.h: Likewise.
	* include/dlvhex/Component.h: Likewise.
	* src/dlvhex/Component.cpp: Likewise.
	* include/dlvhex/ComponentFinder.h: Likewise.
	* src/dlvhex/ComponentFinder.cpp: Likewise.
	* src/dlvhex/BoostComponentFinder.cpp: Likewise.
	* include/dlvhex/ModelGenerator.h: Likewise.
	* src/dlvhex/FixpointModelGenerator.cpp: Likewise.
	* src/dlvhex/OrdinaryModelGenerator.cpp (compute): Likewise.
	* src/dlvhex/GraphBuilder.cpp (run): Likewise.
	* src/dlvhex/GuessCheckModelGenerator.cpp (compute): Likewise.

	* include/dlvhex/DependencyGraph.h: Moved GraphBuilder out of Constructor.
	Introduced AtomNodePtr.
	* src/dlvhex/DependencyGraph.cpp: Likewise.

	* include/dlvhex/ExternalAtom.h: Documentation.

	* include/dlvhex/Literal.h: Changed RuleBody_t to std::set. Documentation.

	* include/dlvhex/PluginInterface.h: Split Rewriter into Converter,
	Rewriter and Optimizer. Documentation.

	* include/dlvhex/PrintVisitor.h: added getStream().

	* include/dlvhex/Program.h: Changed ruleset_t to std::set. Documentation.

	* include/dlvhex/Registry.h: Added comment.

	* include/dlvhex/Repository.h: Added comment.

	* include/dlvhex/Rule.h: Changed RuleHead_t to std::set. Documentation.

	* include/dlvhex/Term.h: Documentation.

	* include/dlvhex/globals.h: Added verbose-types.
	* src/dlvhex/globals.cpp: Likewise.

	* src/dlvhex/ExternalAtom.cpp: Corrected error in atom construction.

	* src/dlvhex/HexParser.ypp: Changed push_back to insert for heads and
	bodies.

	* src/dlvhex/Literal.cpp (operator): Added less-than operator.

	* src/dlvhex/OutputBuilder.cpp (buildAnswerSet): Corrected tuple-output
	arity.

	* src/dlvhex/PrintVisitor.cpp: Adapted
	output loops to std::set instead of std::vector (heads and bodies).

	* src/dlvhex/Program.cpp: Adapted constructor to std::set (body).

	* src/dlvhex/Rule.cpp: less-than operator for Rule and RuleHead_t.

	* src/dlvhex/dlvhex.cpp: Introduced Converter-calls and Optimizer-calls.

	* src/testsuite/dlvhex/ASPsolverTest.cpp: Removed verbose output.

	* src/testsuite/dlvhex/TestGraphProcessor.cpp: Adpated to new head and
	body containers.

	* src/testsuite/dlvhex/TestSuite.cpp: Modified type of outputter.

2006-10-30  Roman Schindlauer  <roman@kr.tuwien.ac.at>

	* configure.ac: Turn off ps-documentation per default.

	* include/dlvhex/Term.h: Enhanced documentation. Changed type Type to
	TermType.
	* src/dlvhex/Term.cpp: Changed typedef of Type to TermType.

	* src/dlvhex/FixpointModelGenerator.cpp (compute): Enhanced documentation.
	* src/dlvhex/dlvhex.cpp: Likewise.

2006-10-27  Roman Schindlauer  <roman@kr.tuwien.ac.at>

	* src/dlvhex/ExternalAtom.cpp (findPluginAtom): Added function to check
	external atom parameters. Removed checks from constructor.
	* include/dlvhex/ExternalAtom.h: Likewise.

	* src/dlvhex/HexParser.ypp: Call check after construction of external
	atom.

2006-10-27  Roman Schindlauer  <roman@kr.tuwien.ac.at>

	* doxygen.am: Updating and improving doxygen output.
	* doxygen.cfg: Likewise.
	* include/dlvhex/ASPsolver.h: Likewise.
	* include/dlvhex/AggregateAtom.h: Likewise.
	* include/dlvhex/DLVresultParserDriver.h: Likewise.
	* include/dlvhex/HexParserDriver.h: Likewise.
	* include/dlvhex/Term.h: Likewise.
	* src/dlvhex/ASPsolver.cpp: Likewise.
	* src/dlvhex/Component.cpp (evaluate): Likewise.
	* src/dlvhex/DLVresultParserDriver.cpp: Likewise.
	* src/dlvhex/HexParserDriver.cpp: Likewise.
	* src/dlvhex/OutputBuilder.cpp: Likewise.
	* src/dlvhex/PluginInterface.cpp: Likewise.
	* src/dlvhex/Term.cpp (Term): Likewise.
	* src/dlvhex/dlvhex.cpp: Likewise.

2006-10-25  Thomas Krennwallner  <tkren@kr.tuwien.ac.at>

	* include/dlvhex/BaseVisitor.h: Add doxygen doc.
	* include/dlvhex/PrintVisitor.h: Likewise.
	* include/dlvhex/ProgramBuilder.h: Likewise.
	* include/dlvhex/Repository.h: Likewise.

2006-10-24  Thomas Krennwallner  <tkren@kr.tuwien.ac.at>

	* src/dlvhex/Makefile.am: Add PrintVisitor.cpp and bump library
	version to 3:0:0.

	* include/dlvhex/Makefile.am: Add BaseVisitor.h and
	PrintVisitor.h.

	* include/dlvhex/BaseVisitor.h: Add Visistor classes.
	* include/dlvhex/PrintVisitor.h: Likewise.
	* src/dlvhex/PrintVisitor.cpp: Likewise.

	* include/dlvhex/AggregateAtom.h: Implement Visitor Pattern.
	* include/dlvhex/Atom.h: Likewise.
	* include/dlvhex/AtomSet.h: Likewise.
	* include/dlvhex/ExternalAtom.h: Likewise.
	* include/dlvhex/Literal.h: Likewise.
	* include/dlvhex/ProgramBuilder.h: Likewise.
	* include/dlvhex/Repository.h: Likewise.
	* include/dlvhex/Rule.h: Likewise.
	* src/dlvhex/AggregateAtom.cpp: Likewise.
	* src/dlvhex/AnswerSet.cpp: Likewise.
	* src/dlvhex/Atom.cpp: Likewise.
	* src/dlvhex/AtomSet.cpp: Likewise.
	* src/dlvhex/BoostComponentFinder.cpp: Likewise.
	* src/dlvhex/ExternalAtom.cpp: Likewise.
	* src/dlvhex/GraphProcessor.cpp: Likewise.
	* src/dlvhex/GuessCheckModelGenerator.cpp: Likewise.
	* src/dlvhex/Literal.cpp: Likewise.
	* src/dlvhex/OutputBuilder.cpp: Likewise.
	* src/dlvhex/Program.cpp: Likewise.
	* src/dlvhex/ProgramBuilder.cpp: Likewise.
	* src/dlvhex/Repository.cpp: Likewise.
	* src/dlvhex/Rule.cpp: Likewise.
	* src/dlvhex/dlvhex.cpp: Likewise.
	* src/testsuite/dlvhex/TypeTest.cpp: Likewise.

2006-10-18  Roman Schindlauer  <roman@kr.tuwien.ac.at>

	* examples/agg1.hex: Added aggregates example and test.
	* examples/tests/dlvhextests.test: Likewise.

	* examples/tests/agg1.out: Added aggregates test result.

	* include/dlvhex/AggregateAtom.h: Added.
	* include/dlvhex/Makefile.am: Likewise.

	* include/dlvhex/Rule.h: Removed typedef of RuleBody_t.
	* include/dlvhex/Literal.h: Moved typedef of RuleBody_t here.

	* src/dlvhex/AggregateAtom.cpp: Added.
	* src/dlvhex/Makefile.am: Likewise.

	* src/dlvhex/HexParser.ypp: Added parsing of aggregates.
	* src/dlvhex/HexScanner.lpp: Likewise.

	* src/dlvhex/SafetyChecker.cpp (throw): Consider aggregate-atoms when
	checking for weak safety.

	* src/testsuite/dlvhex/run-dlvhex-tests.sh: Extended parsing of .test
	files: (optional) third string in each line is apssed to dlvhex as
	parameter.

2006-10-16  Roman Schindlauer  <roman@kr.tuwien.ac.at>

	* README: Extended.

	* include/dlvhex/Makefile.am: Install globals.h.

	* include/dlvhex/globals.h: Added functions addFilter() and getFilters()
	for global filter handling.
	* src/dlvhex/globals.cpp (addFilter,getFilters): Likewise.

	* src/dlvhex/ResultContainer.cpp (filterIn): Do nothing if filter list is
	empty.

	* src/dlvhex/dlvhex.cpp (main): Global filter handling.

2006-10-05  Thomas Krennwallner  <tkren@kr.tuwien.ac.at>

	* src/dlvhex/Component.cpp (SubGraph::dump): Use out instead of
	std::cout.
	Use std::cerr instead of std::cout for debugging output.

	* src/dlvhex/Makefile.am: Install libaspsolver and add depgraph
	related code to libdlvhexbase.

	* include/dlvhex/Rule.h: Add operator<< for Rules and
	WeakConstraints.
	* src/dlvhex/Rule.cpp: Likewise.

	* include/dlvhex/Makefile.am: Install depgraph related header
	files.

	* dlvhex.pc.in: Add libaspsolver to the libraries.

2006-09-27  Roman Schindlauer  <roman@kr.tuwien.ac.at>

	* README: Corrected and improved README.

	* examples/tests/dlvhextests.test: Added namespace test.
	* examples/namespace1.hex: Added.
	* examples/tests/namespace1.out: Added.

	* src/dlvhex/GraphBuilder.cpp (run): Allow NAF external atoms.

	* src/dlvhex/HexParser.ypp: Added NAF external atoms.

	* src/dlvhex/HexScanner.lpp: Corrected bug in counting newlines.

	* src/dlvhex/Makefile.am: Changed compilation order of ASPsolver.cpp.

	* src/dlvhex/dlvhex.cpp (printUsage), (main): Corrected and extended
	help-message. Added switch for keeping namespace-abbreviations in the
	result. Use mkstemp instead of tmpnam to avoid compiler warning.

	* src/testsuite/dlvhex/Makefile.am: Added parameter handling for
	invoking dlvhex from the test-script.
	* src/testsuite/dlvhex/run-dlvhex-tests.sh: Likewise. Escape single
	quotes when comparing dlvhex-output. Added character encoding in
	python script.

2006-09-18  Roman Schindlauer  <roman@kr.tuwien.ac.at>

	* include/dlvhex/globals.h: Introduced verbose-levels and
	verbose-actions. doVerbose() is true, if specified verbose-level is
	higher than passed verbose-action.
	* src/dlvhex/globals.cpp (Globals), (doVerbose): Likewise.

	* src/dlvhex/ASPsolver.cpp (callSolver): Catching exception if process
	pipe cannot be written.

	* src/dlvhex/Component.cpp (evaluate): Use doVerbose() method with
	corresponding flag for verbose output.
	* src/dlvhex/FixpointModelGenerator.cpp (compute): Likewise.
	* src/dlvhex/GuessCheckModelGenerator.cpp (compute): Likewise.
	* src/dlvhex/OrdinaryModelGenerator.cpp (compute): Likewise.

	* src/dlvhex/dlvhex.cpp (main): Dump rewritten program in
	verbose mode.

2006-09-17  Roman Schindlauer  <roman@kr.tuwien.ac.at>

	* Makefile.am: Added examples-subdir.

	* configure.ac: Added examples-Makefile.

	* examples/Makefile.am: Added.
	* examples/weak1.hex: Added test program.
	* examples/weak2.hex: Added test program.
	* examples/tests/dlvhextests.test: Added list of test-programs to be
	processed by testsuite.
	* examples/tests/weak1.out: Added test output.
	* examples/tests/weak2.out: Added test output.

	* examples/complex.hex: Removed.
	* examples/delicious.hex: Removed.
	* examples/foaf.hex: Removed.
	* examples/raptorerror.hex: Removed.
	* examples/shop.hex: Removed.
	* examples/shop.owl: Removed.
	* examples/test.hex: Removed.
	* examples/tweety.hex: Removed.
	* examples/tweety_bird.owl: Removed.

	* include/dlvhex/AnswerSet.h: Added static methods setMaxLevelWeight(),
	getMaxLevel().

	* include/dlvhex/ResultContainer.h: Removed lowestWeights class member
	variable.

	* src/dlvhex/Makefile.am: Changed order of libaspsolver sources to
	avoid missing bison-generated files in build process.

	* src/dlvhex/AnswerSet.cpp (setSet), (addWeight),
	(setMaxLevelWeight), (getMaxLevel): Added methods.

	* src/dlvhex/OutputBuilder.cpp (buildAnswerSet): Improve silent output
	in case of weak constraints.

	* src/dlvhex/ResultContainer.cpp (addSet), (print): Remove lowest cost
	computation at set-add-time. Stop model output in case of weak
	constraints after best model(s), correcting previous wrong handling.

	* src/dlvhex/dlvhex.cpp (printUsage), (main): Added switch --allmodels
	to print all models in case of weak constraints.

	* src/testsuite/dlvhex/run-dlvhex-tests.sh: Added script for checking
	dlvhex output on test programs.

	* src/testsuite/dlvhex/Makefile.am: Added dlvhex test script to
	testsuite.

2006-09-17  Thomas Krennwallner  <tkren@kr.tuwien.ac.at>

	* src/testsuite/dlvhex/Makefile.am (dlvhexTS_SOURCES): Use
	$(top_srcdir) instead of ../.. .
	(AM_CPPFLAGS): Add -I$(top_srcdir)/src.

	* configure.ac: Bump version to 1.3.
	Always define FLEXLEXER_H, otw. make distcheck is a no-op.

2006-09-15  Thomas Krennwallner  <tkren@kr.tuwien.ac.at>

	* configure.ac: Fix bashism.

2006-09-14  Thomas Krennwallner  <tkren@kr.tuwien.ac.at>

	* m4/cppunit.m4: Include updated macros from cppunit 1.12.0.

	* m4/boost.m4: Fix boost version checking on macosx.

	* configure.ac: Don't follow subdirectories when searching for
	FlexLexer.h.

	* src/dlvhex/ProcessBuf.cpp (ProcessBuf): sigemptyset() is a macro
	on macosx.

2006-09-13  Roman Schindlauer  <roman@kr.tuwien.ac.at>

	* configure.ac: Refined packaging of FlexLexer.h.

2006-09-13  Roman Schindlauer  <roman@kr.tuwien.ac.at>

	* include/common.h.in: New file.

	* README: Added configuration information.

	* configure.ac: Added host system checking. Added FlexLexer.h
	packaging.

	* src/dlvhex/ASPsolver.cpp (callSolver): Added comment.

	* src/dlvhex/GuessCheckModelGenerator.cpp (compute): Cleaned up code.

	* src/dlvhex/Makefile.am: Add FlexLexer.h to distribution directory.

	* src/dlvhex/dlvhex.cpp (printLogo): Added version number to logo.

2006-09-07  Thomas Krennwallner  <tkren@kr.tuwien.ac.at>

	* src/dlvhex/Makefile.am: Bump libdlvhexbase version to 2:0:0.

	* configure.ac: Bump dlvhex version to 1.2.

	* include/dlvhex/PluginInterface.h (PluginAtom::Answer):
	Shrinkwrap the output tuples with a boost::shared_ptr<>.
	* src/dlvhex/PluginInterface.cpp: Likewise.

	* src/dlvhex/ProcessBuf.cpp (ProcessBuf::ProcessBuf): Setup struct
	sigaction properly.
	(ProcessBuf::endoffile,ProcessBuf::close): Only close() valid file
	descriptors.

2006-08-20  Roman Schindlauer  <roman@kr.tuwien.ac.at>

	* include/dlvhex/DLVresultParserDriver.h
	(DLVresultParserDriver::parse): Added parameter for dlv
	errors.

	* include/dlvhex/globals.h: Added getVerboseStream() to return verbose
	output stream.

	* src/dlvhex/ASPsolver.cpp (callSolver): Improved verbose output.
	Moved maxint-directive to the end of the input program.

	* src/dlvhex/DLVresultParser.ypp: Keep track of dlv errors.

	* src/dlvhex/DLVresultParserDriver.cpp (parse): Call dlv-result parser
	with error-string parameter.

	* src/dlvhex/DLVresultScanner.lpp: Changed order of tokens.

	* src/dlvhex/ProcessBuf.cpp (open): Added redirection of STDERR.

	* src/dlvhex/dlvhex.cpp (main): Added defaults for global variables.
	Changed verbose-option to accept level.

	* src/dlvhex/globals.cpp (getVerboseStream): Added.

	* src/testsuite/dlvhex/ASPsolverTest.cpp (testExecution),
	(testResult): Added explanatory output.

2006-08-19  Thomas Krennwallner  <tkren@kr.tuwien.ac.at>

	* include/dlvhex/Atom.h (Atom::getArguments): Add non-emptyness
	assertion.

2006-08-18  Roman Schindlauer  <roman@kr.tuwien.ac.at>

	* configure.ac: Set version number to 1.0.0.

	* include/dlvhex/PluginInterface.h: Added Functions setVersion() and
	getVersionMajor(), getVersionMinor(), getVersionMicro(). Constructor
	sets version to 0.0.0.

	* src/dlvhex/PluginContainer.cpp (importPlugin): Added output of
	version number when loading a plugin.

2006-08-13  Thomas Krennwallner  <tkren@kr.tuwien.ac.at>

	* configure.ac: Bump version to 1.1.

2006-08-11  Thomas Krennwallner  <tkren@kr.tuwien.ac.at>

	* include/dlvhex/Term.h (Term::getUnquotedString): Inline code.
 	(Term::compare): Move Term::operator!= to Term::compare.
	* src/dlvhex/Term.cpp: Likewise.

	* include/dlvhex/OutputBuilder.h (OutputBuilder::getString):
 	Inline code.
	* src/dlvhex/OutputBuilder.cpp: Likewise.

	* include/dlvhex/ExternalAtom.h (ExternalAtom::getArguments):
 	Inline code.
	* src/dlvhex/ExternalAtom.cpp: Likewise.

	* src/dlvhex/Atom.cpp (Atom::operator<): Directly operate on
 	arguments instead of a temporary copy of arguments.
 	(Atom::getArguments): Inline code.
 	(Atom::getArgument,Atom::getPredicate): Use a const reference
 	return value.
	* include/dlvhex/Atom.h: Likewise.

2006-08-09  Thomas Krennwallner  <tkren@kr.tuwien.ac.at>

	* src/dlvhex/AtomSet.cpp (AtomSet::operator<): Use
	std::lexicographical_compare instead of std::mismatch.

	* src/dlvhex/AnswerSet.cpp (AnswerSet::operator<): Fix ordering.

2006-08-08  Roman Schindlauer  <roman@kr.tuwien.ac.at>

	* include/dlvhex/globals.h: Changed global variables to singleton
	class.
	* src/dlvhex/globals.cpp (Globals), (Instance), (getOption), (setOption): Likewise.

	* src/dlvhex/ASPsolver.cpp (callSolver): Adjusted to new global class (reading values of dlvhex-switches).
	* src/dlvhex/BoostComponentFinder.cpp (findStrongComponents): Likewise.
	* src/dlvhex/Component.cpp (evaluate): Likewise.
	* src/dlvhex/DLVresultParser.ypp: Likewise.
	* src/dlvhex/DependencyGraph.cpp (componentFinder): Likewise.
	* src/dlvhex/FixpointModelGenerator.cpp (serializeProgram), (compute):Likewise.
	* src/dlvhex/GraphProcessor.cpp (run): Likewise.
	* src/dlvhex/GuessCheckModelGenerator.cpp (compute): Likewise.
	* src/dlvhex/HexParser.ypp: Likewise.
	* src/dlvhex/OrdinaryModelGenerator.cpp (initialize), (compute): Likewise.
	* src/dlvhex/PluginContainer.cpp (importPlugin): Likewise.
	* src/dlvhex/SafetyChecker.cpp (SafetyCheckerBase), (throw): Likewise.
	* src/dlvhex/dlvhex.cpp (main): Likewise.
	* src/testsuite/dlvhex/ASPsolverTest.cpp (setUp): Likewise.

	* src/dlvhex/AtomSet.cpp: Corrected AtomSet< operator.

	* src/dlvhex/Makefile.am: Added version-info for libdlvhexbase.

	* src/testsuite/dlvhex/TestGraphProcessor.cpp (testSimple): Added debug-output.


2006-08-07  Thomas Krennwallner  <tkren@kr.tuwien.ac.at>

	* include/dlvhex/AtomSet.h (AtomSet::const_iterator): Add support
	for pre- and postfix operator--().

2006-08-07  Roman Schindlauer  <roman@kr.tuwien.ac.at>

	* configure.ac: Allowing non-absolute dlv-path.

	* src/dlvhex/ProcessBuf.cpp (open): Allowing dlv to be executed in
	user-$PATH


2006-08-04  Thomas Krennwallner  <tkren@kr.tuwien.ac.at>

	* include/dlvhex/AtomSet.h (AtomSet::const_iterator): In order to
	get the STL algorithms working we inherit from std::iterator<>.

2006-07-31  Roman Schindlauer  <roman@kr.tuwien.ac.at>

	* include/dlvhex/PluginInterface.h: New prototype for setOptions().

	* src/dlvhex/dlvhex.cpp (main): Improved option handling with plugins.


2006-07-23  Thomas Krennwallner  <tkren@kr.tuwien.ac.at>

	* src/dlvhex/Literal.cpp (Literal::operator=): Return *this.

	* src/dlvhex/Atom.cpp: Pass ctor arguments by reference.
	* include/dlvhex/Atom.h: Likewise.

	* include/dlvhex/AtomSet.h (AtomSet::const_iterator::operator->):
	Add operator.

2006-07-19  Roman Schindlauer  <roman@kr.tuwien.ac.at>

	* include/dlvhex/Term.h: Added function isAnon().

	* src/dlvhex/ASPsolver.cpp (callSolver): Debug output added/removed.

	* src/dlvhex/HexParser.ypp: Removed comment.

	* src/dlvhex/Term.cpp: Added isAnon(). Fixed wrong unification
	handling.


2006-07-10  Thomas Krennwallner  <tkren@kr.tuwien.ac.at>

	* m4/doxygen.m4: Fix for newer autoconfs, see Debian Bug #368712.

2006-07-06  Thomas Krennwallner  <tkren@kr.tuwien.ac.at>

	* configure.ac: Add AC_LIBTOOL_DLOPEN.

	* src/dlvhex/Makefile.am (dlvhex_LDFLAGS): Add -static and
	-export-dynamic.

2006-06-21  Thomas Krennwallner  <tkren@kr.tuwien.ac.at>

	* configure.ac: Add AC_LIBTOOL_DLOPEN.

	* src/dlvhex/Makefile.am (dlvhex_LDFLAGS): Add -static and
	-export-dynamic.

2006-06-16  Roman Schindlauer  <roman@kr.tuwien.ac.at>

	* configure.ac: Changed version number to 1.0. This will now be the
	official dlvhex 1.0 release.

2006-06-15  Thomas Krennwallner  <tkren@kr.tuwien.ac.at>

	* src/dlvhex/Makefile.am: Check versions of bison and flex.

	* src/dlvhex/HexParserDriver.cpp: Include HexFlexLexer.h

	* src/dlvhex/DLVresultParserDriver.cpp: Include DLVresultFlexLexer.h.

	* src/dlvhex/DLVresultParser.ypp: Adapt parser to bison 2.2/2.3.
	* src/dlvhex/DLVresultScanner.lpp: Likewise.
	* src/dlvhex/HexParser.ypp: Likewise.
	* src/dlvhex/HexScanner.lpp: Likewise.

	* include/dlvhex/Makefile.am (noinst_HEADERS): Add
	HexFlexLexer.h and DLVresultFlexLexer.h.

	* include/dlvhex/ExternalAtom.h: Fix warning.
	* src/dlvhex/ExternalAtom.cpp: Likewise.

	* include/dlvhex/HexParserDriver.h (HexFlexLexer): Remove.

	* include/dlvhex/DLVresultParserDriver.h (DLVresultFlexLexer): Remove.

	* include/dlvhex/DLVresultFlexLexer.h: New file.
	* include/dlvhex/HexFlexLexer.h: Likewise.

2006-06-12  Roman Schindlauer  <roman@kr.tuwien.ac.at>

	* src/dlvhex/AnswerSet.cpp: Corrected answer set ordering in case of
	weak constraints (higher levels have higher priority).

	* src/dlvhex/ResultContainer.cpp (filterIn): Keep only positive facts
	if filter is used.

	* src/dlvhex/dlvhex.cpp (main): do not try to close dlt-inputstream if
	dlt is not used.


2006-06-07  Roman Schindlauer  <roman@kr.tuwien.ac.at>

	* include/dlvhex/AtomSet.h: New function matchAtom().
	* src/dlvhex/AtomSet.cpp: Likewise.

	* include/dlvhex/Component.h: Prepared input set filtering for
	components.
	* src/dlvhex/Component.cpp (modelGenerator), (evaluate): Likewise.

	* include/dlvhex/NamesTable.h: Corrected error in namespace handling.

	* src/dlvhex/GuessCheckModelGenerator.cpp (compute): Corrected wrong
	behaviour.

	* src/dlvhex/Makefile.am: Removed static linking.

	* src/dlvhex/Term.cpp: Corrected bug in getUnquotedStrings().

	Fixes bug: #25


2006-06-06  Roman Schindlauer  <roman@kr.tuwien.ac.at>

	* include/dlvhex/NamesTable.h: Added compare method for name-iterator.

	* include/dlvhex/Term.h: Return const string& instead of string.

	* src/dlvhex/Atom.cpp: Accelerated Atom< ().

	* src/dlvhex/Term.cpp: Accelerated Term!= () by comparing
	term-name-iterators instead of term-strings.


2006-06-05  Roman Schindlauer  <roman@kr.tuwien.ac.at>

	* src/dlvhex/dlvhex.cpp (insertNamespaces), (removeNamespaces),
	(main): Adapted namespace handling to new namestable - strings are now
	stored with their quotes.

	* src/dlvhex/helper.cpp (stringExplode): Do not create a vector
	element if string to explode is empty. This allows for an empty filter
	string to have no effect.


2006-06-04  Roman Schindlauer  <roman@kr.tuwien.ac.at>

	* include/dlvhex/NamesTable.h: Added lookup table to speed up
	name-retrieval.

	* src/dlvhex/Atom.cpp: Improved speed of operator<.

	* src/dlvhex/DLVresultParser.ypp: Removed debug switches.

	* src/dlvhex/Term.cpp (Term): Simplified handling of quoted strings.

2006-05-31  Roman Schindlauer  <roman@kr.tuwien.ac.at>

	* include/dlvhex/Atom.h: Modified the BuiltinPredicate to be closer to
	the parent class Atom.
	* src/dlvhex/Atom.cpp (BuiltinPredicate): Likewise.

	* include/dlvhex/ResultContainer.h: Added workaround to remove DLT
	auxiliary atoms from result.
	* src/dlvhex/ResultContainer.cpp (filterOutDLT): Likewise.
	* src/dlvhex/dlvhex.cpp (main): Likewise.

	Fixes bug: #27


2006-05-24  Thomas Krennwallner  <tkren@kr.tuwien.ac.at>

	* include/dlvhex/ProcessBuf.h: New file.
	* src/dlvhex/ProcessBuf.cpp: Likewise.

	* configure.ac: Don't create non-existing examples/Makefile.

	* include/dlvhex/Makefile.am (noinst_HEADERS): Add ProcessBuf.h.

	* src/dlvhex/Makefile.am (libaspsolver_la_SOURCES): Add ProcessBuf.cpp.

	* src/dlvhex/DLVresultParserDriver.cpp: Remove returncode
	parameter.
	* include/dlvhex/DLVresultParserDriver.h: Likewise.

	* src/dlvhex/DLVresultParser.ypp: Remove returncode parameter.
	Allow empty input (-silent).

	* src/dlvhex/ASPsolver.cpp (ASPsolver::callSolver): Outsource fork
	code to ProcessBuf.

	* include/dlvhex/ASPsolver.h (ASPsolver::callSolver): Use a
	reference to const std::string as program parameter.

2006-05-20  Roman Schindlauer  <roman@kr.tuwien.ac.at>

	* Makefile.am: Removed example directory.

	* bootstrap.sh: Added glibtoolize if libtoolize is not found (MacOS).

	* examples/Makefile.am: Removed.

	* include/dlvhex/Atom.h: Reintroduced the usage of Terms in builtins
	to enable namespace handling for builtin atoms.

	* src/dlvhex/ASPsolver.cpp (callSolver): Improved method of calling
	dlv, avoiding temp-file and problems on MacOS.
	* src/dlvhex/DLVresultParser.ypp: Likewise.

	* src/dlvhex/HexParser.ypp: Calling builtin-constructor with terms.

	* src/dlvhex/HexScanner.lpp: Allowing empty string constants.

	* src/dlvhex/Makefile.am: Enabled static linking.

	* src/dlvhex/dlvhex.cpp (main): NameTable debug output correction.

	Fixes bug: #26, #29


2006-05-16  Roman Schindlauer  <roman@kr.tuwien.ac.at>

	* include/dlvhex/AnswerSet.h: Added operator<< for debugging
	purposes.

	* include/dlvhex/AtomSet.h: Changed return value of print() from void
	to std::ostream to be compatible with other print() functions.
	* src/dlvhex/AtomSet.cpp: Likewise.

	* include/dlvhex/HexParserDriver.h: Added function setOrigin() to set
	a filename associated with the input to parse.

	* src/dlvhex/AnswerSet.cpp (operator<): Corrected wrong operator
	behaviour. Added operator<< for debugging purposes.

	* src/dlvhex/GuessCheckModelGenerator.cpp (compute): Corrected
	algorithm.

	* src/dlvhex/HexParser.ypp: Registered filename to Rule constructor.

	* src/dlvhex/HexParserDriver.cpp (setOrigin), (parse): Added function
	setOrigin(). Added correct error handling to function parse when
	called with istream.

	* src/dlvhex/SafetyChecker.cpp (throw): Corrected safety error message
	handling. Modified verbose output.

	* src/dlvhex/dlvhex.cpp (main): Added passing of filename to parser
	driver.

	Fixes bug: #13, #16

2006-05-13  Roman Schindlauer  <roman@kr.tuwien.ac.at>

	* src/dlvhex/Atom.cpp (operator<): Throw proper exception in case of
	arity mismatch.

	* src/dlvhex/HexParser.ypp: Catch exception coming from creating a new
	Atom or adding it to the factory.

	Fixes bug: #22, 23


2006-05-10  Roman Schindlauer  <roman@kr.tuwien.ac.at>

	* include/dlvhex/Atom.h: Modified BuiltinPredicate to consist of a
	general string instead of of two terms an an operator.

	* src/dlvhex/ASPsolver.cpp (callSolver): The maxint directive for dlv
	has to prepend the program instead of being appended at the end.
	Corrected.

	* src/dlvhex/Atom.cpp (operator<): Removed arity assertion for
	comparisons of atoms with variable predicates.

	* src/dlvhex/AtomSet.cpp: Corrected predicateMatches() operator
	parameters.

	* src/dlvhex/HexParser.ypp: Modified parsing of builtin predicates to
	fit class modifications. Added parsing of #int() predicate.

	* src/dlvhex/SafetyChecker.cpp (testRules): Included variable
	predicate in body in list of safe variables.

	Fixes bug: #19, #20, #21


2006-05-09  Roman Schindlauer  <roman@kr.tuwien.ac.at>

	* include/dlvhex/Term.h: Added methods Term::registerAuxiliaryName()
	and Term::getAuxiliaryNames() as an interface for the list of
	auxiliary names.
	* src/dlvhex/Term.cpp: Likewise.

	* src/dlvhex/ExternalAtom.cpp (constructor): Adapted to call new
	Term::registerAuxiliaryName().
	* src/dlvhex/Rule.cpp (WeakConstraint constructor): Likewise.
	* src/dlvhex/dlvhex.cpp (main): Likewise.


2006-05-07  Roman Schindlauer  <roman@kr.tuwien.ac.at>

	* src/dlvhex/ASPsolver.cpp (ASPsolver::callSolver): Extended verbose
	output in case of solver failure.

	* src/dlvhex/ExternalAtom.cpp (ExternalAtom::operator==): Corrected
	equality operator.

	* src/dlvhex/dlvhex.cpp (main): Improved help output. Added command
	line switch --noeval. Added verbose output for plugin search
	locations.


2006-05-05  Roman Schindlauer  <roman@kr.tuwien.ac.at>

	* include/dlvhex/Atom.h: Made operator!= nonvirtual.

	* include/dlvhex/Error.h: Cleaned up error handling.

	* include/dlvhex/ExternalAtom.h: Introduced second operator== for
	comparison with Atom&. Two comparison functions, for Atom& and for
	ExternalAtom&, are needed.
	* src/dlvhex/Error.cpp: Likewise.

	* src/dlvhex/HexParser.ypp: Catching exceptions from propositional
	atom creation.

	* src/dlvhex/HexParserDriver.cpp: (parse): Adapted to new error
	handling.
	* src/dlvhex/dlvhex.cpp: (main): Likewise.


2006-05-04  Roman Schindlauer  <roman@kr.tuwien.ac.at>

	* include/dlvhex/Atom.h (GetArguments): Made method virtual.

	* include/dlvhex/ExternalAtom.h (GetAguments): Made method virtual.

	* src/dlvhex/ExternalAtom.cpp: Implemented operator==.

	* src/dlvhex/GraphBuilder.cpp (run): Added proper dependency handling
	of chained external atoms within one rule body.

2006-05-04  Roman Schindlauer  <roman@kr.tuwien.ac.at>

	* include/dlvhex/PluginInterface.h: Changed rewriter stream types to pointers.

	* include/dlvhex/globals.h: Added string to be passed to the ASP
	solver for adding a maxint-directive.

	* src/dlvhex/ASPsolver.cpp (callSolver): Added maxint-directive to
	the program to be solved, from a global variable set in the Hex-parser.

	* src/dlvhex/AnswerSet.cpp (moreExpensiveThan): Corrected error in
	reading weights of the specified weight-vector.

	* src/dlvhex/Atom.cpp (Constructor): Moved assertion for nonground
	predicate names to initialization of non-propositional atoms. Added
	SyntaxError in case of variable propositional atoms.

	* src/dlvhex/HexParser.ypp: Added parsing of maxint-directive.
	Admitted empty parentheses for external atoms with output arity zero.

	* src/dlvhex/dlvhex.cpp (main): Corrected handling of streams and
	rewriters.

	* src/dlvhex/globals.cpp: Added string for maxint-directive.

2006-05-03  Roman Schindlauer  <roman@kr.tuwien.ac.at>

	* include/dlvhex/AnswerSet.h: New File.

	* include/dlvhex/Makefile.am: Added AnswerSet.h.

	* include/dlvhex/OutputBuilder.h: Changed all AtomSet to AnswerSet.

	* include/dlvhex/Program.h: Added addition and retrieval for weak
	constraints.
	* src/dlvhex/Program.cpp: Likewise.

	* include/dlvhex/ResultContainer.h: Changed type of result from
	std::vector<AtomSet> to std::set<AnswerSetPtr,
	ResultContainer::AnswerSetPtrCompare>. Added comparison operator
	for AnswerSetPtrCompare. Added handling of weak constraint-
	auxiliary predicate. Added vector for optimal costs.
	* src/dlvhex/ResultContainer.cpp: Likewise.

	* include/dlvhex/Rule.h: Added class for weak constraints, derived
	from Rule.
	* src/dlvhex/Rule.cpp: Likewise.

	* src/dlvhex/AnswerSet.cpp: New file.

	* src/dlvhex/DLVresultParser.ypp: Introduced number type for
	integer handling.
	* src/dlvhex/DLVresultScanner.lpp: Likewise.

	* src/dlvhex/HexParser.ypp: Added weak constraint handling.
	Introduced number type for integer handling. Added predicate syntax
	for builtins.

	* src/dlvhex/HexScanner.lpp: Introduced number type for integer
	handling.

	* src/dlvhex/Makefile.am: Added AnswerSet.cpp.

	* src/dlvhex/OutputBuilder.cpp (buildAnswerSet): Added weight
	output for answer set costs.

	* src/dlvhex/ParserDriver.cpp: Corrected bug of wrong line output
	in case of syntax errors.

	* src/dlvhex/Term.cpp (operator!=) Corrected bug in handling
	NULLCONST.

	* src/dlvhex/dlvhex.cpp (main): Reactivated dlt preparsing. Added
	support for weak constraints.

	Fixes bug: #9, #10, #11

2006-05-02  Roman Schindlauer  <roman@kr.tuwien.ac.at>

	* include/dlvhex/PluginInterface.h (setOptions): Modified argument type.

	* src/dlvhex/AtomSet.cpp (operator<) Corrected semantics of AtomSet
	comparison.

	* src/dlvhex/GuessCheckModelGenerator.cpp (compute): Corrected bug in
	creation of guessing rules - replacement atoms for external atoms were
	created without input arguments.

	* src/dlvhex/dlvhex.cpp (main): Updated option handling, passing
	unparsed options to plugins and aborting, if any options are left
	after plugins. Commented out dlt-preparsing. Activated
	plugin-rewriters.

	* src/testsuite/dlvhex/TestGraphProcessor.cpp (testSimple): Removed
	debug output.

	* src/testsuite/dlvhex/TypeTest.cpp (testConstruction): Added test
	for set of AtomSet comparison.

2006-04-25  Roman Schindlauer  <roman@kr.tuwien.ac.at>

	* Makefile.am: Added doxygen stuff to EXTRA_DIST files.

	* README: Added.

	* ChangeLog: Added.

	* configure.ac: Removed bison/flex checks, commented back in boost-header
	checks.

	* examples/Makefile.am: Removed shop.owl (needs other plugins, not
	useful as pure dlvhex-example).

	* src/dlvhex/Makefile.am: Reformat. Added bison output files to
	EXTRA_DIST.

	* src/dlvhex/ASPsolver.cpp (callSolver): Corrected debug-output.

	* src/dlvhex/AtomFactory.cpp (reset): Added reset() to clear factory.
	* include/dlvhex/AtomFactory.h: Likewise.

	* src/dlvhex/AtomSet.cpp (multiplySets): Added check for minimality.

	* src/dlvhex/Literal.cpp (operator=): Added assignment operator.
	* include/dlvhex/Literal.h: Likewise.

	* src/dlvhex/dlvhex.cpp (main): Prepared integration of
	plugin-rewriters.

	* include/dlvhex/Makefile.am: Added missing header files.

	* include/dlvhex/BoostComponentFinder.h: Removed superficial
	header-includes.

	* include/dlvhex/ComponentFinder.h: Added (empty) virtual Destructor.

	* include/dlvhex/DLVresultFlexLexer.h: Removed.

	* include/dlvhex/AtomSet.h: Added operator< for comparison of sets of AtomSets (does
	not work yet).

	* src/testsuite/dlvhex/ASPsolverTest.cpp (tearDown): Added reset of
	AtomFactory after each test in order to avoid conflicting atoms.

	* src/testsuite/dlvhex/TestGraphProcessor.cpp: Added.

	* src/testsuite/dlvhex/Makefile.am: Added dlvhex-sources necessary for
	the new TestGraphProcessor class.

	* include/testsuite/dlvhex/Makefile.am: Added TestGraphProcessor.h.<|MERGE_RESOLUTION|>--- conflicted
+++ resolved
@@ -1,4 +1,8 @@
-<<<<<<< HEAD
+2010-11-19  Thomas Krennwallner  <tkren@kr.tuwien.ac.at>
+
+	* configure.ac: Set error-limit to 5 for clang.
+	* testsuite/Makefile.am: Likewise.
+
 2010-10-30  Thomas Krennwallner  <tkren@kr.tuwien.ac.at>
 
 	* NEWS: Update.
@@ -31,12 +35,6 @@
 	* configure.ac: Bump version to 1.7.2.
 
 	* NEWS: Describe changes to 1.7.2.
-=======
-2010-11-19  Thomas Krennwallner  <tkren@kr.tuwien.ac.at>
-
-	* configure.ac: Set error-limit to 5 for clang.
-	* testsuite/Makefile.am: Likewise.
->>>>>>> 45633f95
 
 2010-08-16  Peter Schueller  <ps@kr.tuwien.ac.at>
 
