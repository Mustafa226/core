--- conflicted
+++ resolved
@@ -1,4 +1,19 @@
-<<<<<<< HEAD
+2011-06-18  Thomas Krennwallner  <tkren@kr.tuwien.ac.at>
+
+	* testsuite/Makefile.am: Create libhex.a and libhexND.a to reduce
+	compile-time by 33%. Can be further improved by compiling
+	$(top_srcdir)/src/dlvhex/lib{X,Y,Z}.a.
+
+	* README: Small fixes.
+
+	* src/dlvhex/Makefile.am (dlvhex_LDADD): Move @LIBCURL@ to the
+	end of the list, linux i386 linker is sensitive to this.
+
+	* configure.ac: Fix messages.
+
+	* examples/tests/query_hex_ground1ca.stdout: Remove whitespace in
+	wc output. (ticket #46)
+
 2010-06-16 Tri Kurniawan Wijaya  <trikurniawanwijaya@gmail.com>
 
 	* include/dlvhex/MLPSolver.hpp: Collecting the largest bottom and turned off some log-printings.
@@ -18,6 +33,105 @@
 	* include/dlvhex/MLPSolver.hpp: Implementing instantiation splitting: using Top data structure.
 
 	* include/dlvhex/MLPSolver.hpp: Implement collecting the largest bottom.
+
+2011-05-30  Thomas Krennwallner  <tkren@kr.tuwien.ac.at>
+
+	* configure.ac: Check for g++ >= 4.3.
+
+2011-XX-XX  Peter Schueller  <ps@kr.tuwien.ac.at>
+
+	Most important changes (i.e., the reason for the new version):
+
+	* TODO details [rewrote model building according to LPNMR2011 paper: new dependency notion, evalgraph, evaluation heuristics, ...]
+	* evaluation heuristics selectable with --heuristics=...
+	* query support (ground and nonground queries, support for displaying all witnesses, incremental cautious nonground querying, external atoms currently not possible in queries)
+
+	Plugin API changes:
+
+	* Plugins must now return PluginAtomPtrs/PluginConverterPtrs/... that use
+	a "deleter" compiled into the respective plugin (see PluginInterface.h)
+	* New central auxiliary constant management method in Registry:
+	getAuxiliaryConstantSymbol(), PluginAtom no longer manages its auxiliaries.
+	* added comfortable "text-only no-registry-ID-trouble" (and slow) plugin interface ComfortPluginInterface.hpp
+	* Plugins may now provide an alternative HEX parser by overriding createParser()
+
+	Testing and debugging additions:
+
+	* New Logger component with log-levels, hierarchical indentation and
+	NDEBUG-dependent logging.
+	* Printhelpers.hpp utilities for comfortable printing of various boost
+	and STL containers.
+	* testsuite/run-dlvhex-tests.sh: Added possibility for negative testcases.
+	(See comments in trunk/run-dlvhex-tests.sh for some documentation.)
+	* testsuite/answerset_compare.py: New script for real set-comparison for
+	verifying answer-sets (previously the order of answer sets mattered).
+	* src/dlvhex/gdbdlvhex.sh: Added shellscript to use gdb with
+	libtool-built uninstalled binary.
+	* src/dlvhex/valgrinddlvhex.sh: Likewise for valgrind.
+	* New testcase notwellfounded2.hex for guess and check model builder
+	(should test minimality of disjunctions, this test crashes dlvhex trunk/)
+
+	Other (smaller) additions:
+
+	* Prototype support for clingo as backend ASP solver (aggregates and some
+	builtins probably do not work correctly yet - please file a Trac issue or
+	drop the maintainers an email if you need some feature).
+	* Added static linking test for testsuite TestPlugin.
+	* Added commandline option for keeping auxiliary predicates in output.
+	* Added commandline option for omitting EDB facts from output.
+	* Added commandline option for configuring graphviz output. (Eval/model
+	graph are not yet fully implemented but partially exists in testcases.)
+	* External atoms may now appear in aggregates (this was partially
+	forbidden and incorrectly implemented for the other cases in dlvhex
+	1.x), see also new testcase examples/agg3.hex.
+	* Added central auxiliary constant management method to Registry:
+	getAuxiliaryConstantSymbol(), PluginAtom no longer manages its auxiliaries.
+	* State machine for dlvhex implementation now features states that may be
+	implicitly skipped (= optional states).
+
+	Temporarily removed functionality:
+
+	* removed RuleMLOutputBuilder as it was a hack, most probably no longer
+	works correctly, and can (and should) be realized as a plugin.
+	* removed --dlt option as it can (and should) be realized as a plugin.
+	* Predicate inputs of external atoms no longer may be variables, this was
+	possible in dlvhex 1.x but it was incorrectly implemented (see example
+	variable_input_predicates.hex example in trunk/) and we need a new
+	implementation strategy for doing that. This change causes the changes to
+	extatom5.hex and extatom6.hex testcases.
+	* Weak constraints are currenty not implemented, as there are plans to
+	implement them in a more efficient way than previously done. Therefore
+	weak testcases have been deactivated:
+	../weak1.hex weak1.out -a
+	../weak1.hex weak1r.out -ra
+	../weak2.hex weak2.out -a
+	../msp.hex msp.out -a
+	* Namespaces are currently not implemented, as they will be implemented
+	as a plugin. Therefore namespace testcases have been deactivated:
+	../namespace1.hex namespace1.out
+	../namespace2.hex namespace2.out
+	Removed functionality:
+
+	* removed --reverse option as it was not implemented and not documented.
+
+	Internal structural changes:
+
+	* Class Globals was renamed to Configuration and is no longer a
+	singleton (each ProgramCtx may have its own config if dlvhex is used as a
+	library).
+	* Input sources (including URL inputs) are now encapsulated in the
+	InputProvider objects.
+	* Class PluginContainer is no longer a singleton as API users might have
+	different programs with different plugin containers.
+	* The testsuite no longer uses CPPUnit, it now uses the boost
+	unit-testing framework (boost UTF).
+	* The testsuite was moved from src/dlvhex/testsuite/ to testsuite/.
+	* Plugins must now return PluginAtomPtrs/PluginConverterPtrs/... that use
+	a "deleter" compiled into the respective plugin (see PluginInterface.h)
+	* No longer using -nofact for external dlv solver because we sometimes
+	need to keep facts and we never want derived facts that are present in
+	the EDB to "reappear".
+	* documentation moved to doc/ directory (TODO also move NEWS,... there)
 
 2010-05-18  Tri Kurniawan Wijaya  <trikurniawanwijaya@gmail.com>
 
@@ -557,130 +671,6 @@
 
 	* src/dlvhex/PluginContainer.cpp: More verbose plugin loading.
 
-2010-12-21  Tri Kurniawan Wijaya  <trikurniawanwijaya@gmail.com>
-
-	* include/dlvhex/ProgramCtx.h: include boost/functional/factory.hpp compiled
-
-	* src/dlvhex/HexGrammarPTToASTConverter.cpp: extend DLVresultParserDriver to support terms and preds table
-	* src/dlvhex/DLVresultParserDriver.cpp: Likewise
-	* testsuite/TestASPSolver.cpp: Likewise
-=======
-2011-06-18  Thomas Krennwallner  <tkren@kr.tuwien.ac.at>
-
-	* testsuite/Makefile.am: Create libhex.a and libhexND.a to reduce
-	compile-time by 33%. Can be further improved by compiling
-	$(top_srcdir)/src/dlvhex/lib{X,Y,Z}.a.
-
-	* README: Small fixes.
-
-	* src/dlvhex/Makefile.am (dlvhex_LDADD): Move @LIBCURL@ to the
-	end of the list, linux i386 linker is sensitive to this.
-
-	* configure.ac: Fix messages.
-
-	* examples/tests/query_hex_ground1ca.stdout: Remove whitespace in
-	wc output. (ticket #46)
-
-2011-05-30  Thomas Krennwallner  <tkren@kr.tuwien.ac.at>
-
-	* configure.ac: Check for g++ >= 4.3.
->>>>>>> fa3431f9
-
-2011-XX-XX  Peter Schueller  <ps@kr.tuwien.ac.at>
-
-	Most important changes (i.e., the reason for the new version):
-
-	* TODO details [rewrote model building according to LPNMR2011 paper: new dependency notion, evalgraph, evaluation heuristics, ...]
-	* evaluation heuristics selectable with --heuristics=...
-	* query support (ground and nonground queries, support for displaying all witnesses, incremental cautious nonground querying, external atoms currently not possible in queries)
-
-	Plugin API changes:
-
-	* Plugins must now return PluginAtomPtrs/PluginConverterPtrs/... that use
-	a "deleter" compiled into the respective plugin (see PluginInterface.h)
-	* New central auxiliary constant management method in Registry:
-	getAuxiliaryConstantSymbol(), PluginAtom no longer manages its auxiliaries.
-	* added comfortable "text-only no-registry-ID-trouble" (and slow) plugin interface ComfortPluginInterface.hpp
-	* Plugins may now provide an alternative HEX parser by overriding createParser()
-
-	Testing and debugging additions:
-
-	* New Logger component with log-levels, hierarchical indentation and
-	NDEBUG-dependent logging.
-	* Printhelpers.hpp utilities for comfortable printing of various boost
-	and STL containers.
-	* testsuite/run-dlvhex-tests.sh: Added possibility for negative testcases.
-	(See comments in trunk/run-dlvhex-tests.sh for some documentation.)
-	* testsuite/answerset_compare.py: New script for real set-comparison for
-	verifying answer-sets (previously the order of answer sets mattered).
-	* src/dlvhex/gdbdlvhex.sh: Added shellscript to use gdb with
-	libtool-built uninstalled binary.
-	* src/dlvhex/valgrinddlvhex.sh: Likewise for valgrind.
-	* New testcase notwellfounded2.hex for guess and check model builder
-	(should test minimality of disjunctions, this test crashes dlvhex trunk/)
-
-	Other (smaller) additions:
-
-	* Prototype support for clingo as backend ASP solver (aggregates and some
-	builtins probably do not work correctly yet - please file a Trac issue or
-	drop the maintainers an email if you need some feature).
-	* Added static linking test for testsuite TestPlugin.
-	* Added commandline option for keeping auxiliary predicates in output.
-	* Added commandline option for omitting EDB facts from output.
-	* Added commandline option for configuring graphviz output. (Eval/model
-	graph are not yet fully implemented but partially exists in testcases.)
-	* External atoms may now appear in aggregates (this was partially
-	forbidden and incorrectly implemented for the other cases in dlvhex
-	1.x), see also new testcase examples/agg3.hex.
-	* Added central auxiliary constant management method to Registry:
-	getAuxiliaryConstantSymbol(), PluginAtom no longer manages its auxiliaries.
-	* State machine for dlvhex implementation now features states that may be
-	implicitly skipped (= optional states).
-
-	Temporarily removed functionality:
-
-	* removed RuleMLOutputBuilder as it was a hack, most probably no longer
-	works correctly, and can (and should) be realized as a plugin.
-	* removed --dlt option as it can (and should) be realized as a plugin.
-	* Predicate inputs of external atoms no longer may be variables, this was
-	possible in dlvhex 1.x but it was incorrectly implemented (see example
-	variable_input_predicates.hex example in trunk/) and we need a new
-	implementation strategy for doing that. This change causes the changes to
-	extatom5.hex and extatom6.hex testcases.
-	* Weak constraints are currenty not implemented, as there are plans to
-	implement them in a more efficient way than previously done. Therefore
-	weak testcases have been deactivated:
-	../weak1.hex weak1.out -a
-	../weak1.hex weak1r.out -ra
-	../weak2.hex weak2.out -a
-	../msp.hex msp.out -a
-	* Namespaces are currently not implemented, as they will be implemented
-	as a plugin. Therefore namespace testcases have been deactivated:
-	../namespace1.hex namespace1.out
-	../namespace2.hex namespace2.out
-	Removed functionality:
-
-	* removed --reverse option as it was not implemented and not documented.
-
-	Internal structural changes:
-
-	* Class Globals was renamed to Configuration and is no longer a
-	singleton (each ProgramCtx may have its own config if dlvhex is used as a
-	library).
-	* Input sources (including URL inputs) are now encapsulated in the
-	InputProvider objects.
-	* Class PluginContainer is no longer a singleton as API users might have
-	different programs with different plugin containers.
-	* The testsuite no longer uses CPPUnit, it now uses the boost
-	unit-testing framework (boost UTF).
-	* The testsuite was moved from src/dlvhex/testsuite/ to testsuite/.
-	* Plugins must now return PluginAtomPtrs/PluginConverterPtrs/... that use
-	a "deleter" compiled into the respective plugin (see PluginInterface.h)
-	* No longer using -nofact for external dlv solver because we sometimes
-	need to keep facts and we never want derived facts that are present in
-	the EDB to "reappear".
-	* documentation moved to doc/ directory (TODO also move NEWS,... there)
-
 2010-12-31  Tri Kurniawan Wijaya  <trikurniawanwijaya@gmail.com>
 
 	* include/dlvhex/ProgramCtx.h: substitute edb and idb by edbList and idbList
@@ -708,6 +698,12 @@
 	* include/dlvhex/ProgramCtx.h: Likewise.
 
 2010-12-21  Tri Kurniawan Wijaya  <trikurniawanwijaya@gmail.com>
+
+	* include/dlvhex/ProgramCtx.h: include boost/functional/factory.hpp compiled
+
+	* src/dlvhex/HexGrammarPTToASTConverter.cpp: extend DLVresultParserDriver to support terms and preds table
+	* src/dlvhex/DLVresultParserDriver.cpp: Likewise
+	* testsuite/TestASPSolver.cpp: Likewise
 
 	* include/dlvhex/Module.hpp: adding module structure and module table 
 	* include/dlvhex/ModuleTable.hpp: Likewise.
